--- conflicted
+++ resolved
@@ -18,11 +18,7 @@
 _HYDRA_PARAMS = {
     "version_base": None,
     "config_path": str(root / "configs"),
-<<<<<<< HEAD
-    "config_name": "train.yaml",
-=======
     "config_name": "eval.yaml"
->>>>>>> 679dd4c0
 }
 
 log = utils.get_pylogger(__name__)
