import torch
import math
import lightning as L
import datasets
from dataclasses import asdict
from functools import partial
from typing import Callable, List, Literal, Type, Optional, Union
from torch.nn import CrossEntropyLoss
from torch.nn.modules.loss import _Loss
from torch.optim import AdamW, Optimizer

from birdset.configs import (
    NetworkConfig,
    LoggingParamsConfig,
    LRSchedulerConfig,
    MulticlassMetricsConfig,
    MultilabelMetricsConfig,
    MultilabelMetricsConfig as MetricsConfig,
)


def get_num_gpu(num_gpus: Union[int | str | List[int]]) -> int:
    """
    Returns the number of GPU`s infered from lightnings trainer devices argument.
    https://lightning.ai/docs/pytorch/stable/api/lightning.pytorch.trainer.trainer.Trainer.html#lightning.pytorch.trainer.trainer.Trainer
    """
    # check if num_gpus is a list
    if not isinstance(num_gpus, int) and not isinstance(num_gpus, str):
        return len(num_gpus)
    elif isinstance(num_gpus, str):
        if num_gpus == "auto" or num_gpus == "-1":
            return torch.cuda.device_count()
        elif len(num_gpus.split(",")) > 1:
            return len(num_gpus.split(","))
        else:
            return int(num_gpus)
    else:
        return num_gpus


class BaseModule(L.LightningModule):
    """
    BaseModule is a PyTorch Lightning module that serves as a base for all models. The default parameters are used for the task of 'multiclass' classification. See MultiLabelModule for 'multilabel' classification.

    Attributes:
        network (NetworkConfig): Configuration for the network.
        output_activation (Callable): The output activation function.
        loss (_Loss): The loss function.
        optimizer (partial): The optimizer function to be initalized in configure_optimizers.
        lr_scheduler (LRSchedulerConfig, optional): The learning rate scheduler configuration.
        metrics (MetricsConfig): The metrics configuration.
        logging_params (LoggingParamsConfig): The logging parameters configuration.
        num_epochs (int): The number of epochs for training.
        len_trainset (int): The length of the training set.
        batch_size (int): The batch size for training.
        task (str): The task type, can be either 'multiclass' or 'multilabel'.
        num_gpus (int): The number of GPUs to use for training.
    """

    def __init__(
        self,
        network: NetworkConfig = NetworkConfig(),
        output_activation: Callable[[torch.Tensor], torch.Tensor] = partial(
            torch.softmax, dim=1
        ),
        loss: _Loss = CrossEntropyLoss(),
        optimizer: partial[Type[Optimizer]] = partial(
            AdamW,
            lr=1e-5,
            weight_decay=0.01,
        ),
        lr_scheduler: Optional[LRSchedulerConfig] = LRSchedulerConfig(),
        metrics: (
            MulticlassMetricsConfig | MultilabelMetricsConfig
        ) = MulticlassMetricsConfig(),
        logging_params: LoggingParamsConfig = LoggingParamsConfig(),
        num_epochs: int = 50,
        len_trainset: int = 13878,  # set to property from datamodule
        batch_size: int = 32,
        task: Literal["multiclass", "multilabel"] = "multiclass",
        num_gpus: int = 1,
        pretrain_info=None,
    ):

        super().__init__()
        self.network = network
        self.output_activation = output_activation
        # TODO: refactor load_loss
        # self.loss = load_loss(loss, class_weights_loss, label_counts)
        self.loss = loss
        self.optimizer = optimizer
        self.lr_scheduler = lr_scheduler
        self.warmup_ratio = 0.05
        self.metrics = metrics
        self.logging_params = logging_params

        # partial
        self.num_epochs = num_epochs
        self.batch_size = batch_size
        self.len_trainset = len_trainset
        self.task = task
        self.num_gpus = get_num_gpu(num_gpus)

        self.model = self.network.model
        self.pretrain_info = pretrain_info

        # configure main metric
        self.train_metric = self.metrics.main_metric.clone()
        self.valid_metric = self.metrics.main_metric.clone()
        self.test_metric = self.metrics.main_metric.clone()
        # configure val_best metric
        self.valid_metric_best = self.metrics.val_metric_best.clone()
        # configure additional metrics
        self.valid_add_metrics = self.metrics.add_metrics.clone(prefix="val/")
        self.test_add_metrics = self.metrics.add_metrics.clone(prefix="test/")
        # configure eval_complete metrics
        self.test_complete_metrics = self.metrics.eval_complete.clone(prefix="test/")

        self.torch_compile = network.torch_compile
        self.model_name = network.model_name

        self.save_hyperparameters()

        self.test_targets = []
        self.test_preds = []
        self.class_mask = None

        # TODO: reimplement this
        if self.pretrain_info and self.pretrain_info.get("hf_pretrain_name"):
            print("Masking Logits")
            self.pretrain_dataset = self.pretrain_info["hf_pretrain_name"]
            self.hf_path = self.pretrain_info["hf_path"]
            self.hf_name = self.pretrain_info["hf_name"]
            pretrain_classlabels = datasets.load_dataset_builder(
                self.hf_path, self.pretrain_dataset
            ).info.features["ebird_code"]
            dataset_classlabels = datasets.load_dataset_builder(
                self.hf_path, self.hf_name
            ).info.features["ebird_code"]
            self.class_mask = [
                pretrain_classlabels.names.index(i) for i in dataset_classlabels.names
            ]

    def forward(self, *args, **kwargs):
        return self.model.forward(*args, **kwargs)

    def configure_optimizers(self):
        self.optimizer = self.optimizer(self.model.parameters())
        if self.lr_scheduler is not None:
            # TODO: Handle the case when we do not want warmup
            num_training_steps = math.ceil(
                (self.num_epochs * self.len_trainset) / self.batch_size * self.num_gpus
            )
            num_warmup_steps = math.ceil(
                num_training_steps * self.lr_scheduler.warmup_ratio
            )
            # TODO: Handle the case when drop_last=True more explicitly

            self.scheduler = self.lr_scheduler.scheduler(
                optimizer=self.optimizer,
                num_training_steps=num_training_steps,
                num_warmup_steps=num_warmup_steps,
            )

            scheduler_dict = {
                "scheduler": self.scheduler,
                "interval": self.lr_scheduler.interval,
                "warmup_ratio": self.lr_scheduler.warmup_ratio,
            }

            return {"optimizer": self.optimizer, "lr_scheduler": scheduler_dict}

        return {"optimizer": self.optimizer}

    def model_step(self, batch, batch_idx):
        logits = self.forward(**batch)
        if self.class_mask and (
            not self.pretrain_info.valid_test_only or not self.trainer.training
        ):
            if batch["labels"].shape == logits.shape:
                batch["labels"] = batch["labels"][:, self.class_mask]
            logits = logits[:, self.class_mask]
        loss = self.loss(logits, batch["labels"])
        preds = self.output_activation(logits)
        return loss, preds, batch["labels"]

    def on_train_start(self):
        self.valid_metric_best.reset()

    def training_step(self, batch, batch_idx):
        train_loss, preds, targets = self.model_step(batch, batch_idx)
        self.log(
            f"train/{self.loss.__class__.__name__}",
            train_loss,
            on_step=True,
            on_epoch=True,
            prog_bar=True,
        )

        # remove metrics from train to significantly improve training time for many classes
        # self.train_metric(preds, targets.int())
        # self.log(
        #     f"train/{self.train_metric.__class__.__name__}",
        #     self.train_metric,
        #     **asdict(self.logging_params)
        # )

        # self.train_add_metrics(preds, targets)
        # self.log_dict(self.train_add_metrics, **self.logging_params)

        return {"loss": train_loss}

    def validation_step(self, batch, batch_idx):
        val_loss, preds, targets = self.model_step(batch, batch_idx)
        self.log(
            f"val/{self.loss.__class__.__name__}",
            val_loss,
            on_step=True,
            on_epoch=True,
            prog_bar=True,
        )

<<<<<<< HEAD
=======
        #! Comment out for performance increase
>>>>>>> f83ac119
        self.valid_metric(preds, targets.int())
        self.log(
            f"val/{self.valid_metric.__class__.__name__}",
            self.valid_metric,
            **asdict(self.logging_params),
        )

        # self.valid_add_metrics(preds, targets.int())
        # self.log_dict(self.valid_add_metrics, **asdict(self.logging_params))
        return {"loss": val_loss, "preds": preds, "targets": targets}

    # def on_validation_epoch_end(self):
    #     valid_metric = self.valid_metric.compute()  # get current valid metric
    #     self.valid_metric_best(valid_metric)  # update best so far valid metric
    #
    #     self.log(
    #         f"val/{self.valid_metric.__class__.__name__}_best",
    #         self.valid_metric_best.compute(),
    #     )

    def test_step(self, batch, batch_idx):
        test_loss, preds, targets = self.model_step(batch, batch_idx)

        self.log(
            f"test/{self.loss.__class__.__name__}",
            test_loss,
            on_step=False,
            on_epoch=True,
            prog_bar=True,
        )
        self.test_metric(preds, targets.int())
        self.log(
            f"test/{self.test_metric.__class__.__name__}",
            self.test_metric,
            **asdict(self.logging_params),
        )
        if self.task == "multiclass":
            self.test_add_metrics(preds, targets)
        else:
            self.test_add_metrics(preds, targets.int())

        self.log_dict(self.test_add_metrics, **asdict(self.logging_params))
        return {"loss": test_loss, "preds": preds, "targets": targets}

    def setup(self, stage):
        if self.torch_compile and stage == "fit":
            print("COMPILE")
            self.model = torch.compile(self.model)

    def on_test_epoch_end(self):
        pass<|MERGE_RESOLUTION|>--- conflicted
+++ resolved
@@ -220,10 +220,7 @@
             prog_bar=True,
         )
 
-<<<<<<< HEAD
-=======
         #! Comment out for performance increase
->>>>>>> f83ac119
         self.valid_metric(preds, targets.int())
         self.log(
             f"val/{self.valid_metric.__class__.__name__}",
