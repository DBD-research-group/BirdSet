<<<<<<< HEAD
from dataclasses import dataclass, asdict
from functools import partial
from typing import Callable, List, Literal, Type, Optional, Union

from birdset.modules.metrics.multiclass import MulticlassMetricsConfig
from birdset.modules.metrics.multilabel import MultilabelMetricsConfig
from birdset.modules.metrics.multilabel import MultilabelMetricsConfig as MetricsConfig # Depricated: to be still be compatible with models trained with MetricsConfig located at base_module.MetricsConfig
from birdset.modules.models.efficientnet import EfficientNetClassifier
import torch
import math

import datasets

import lightning as L
import torch.nn as nn
from torch.nn import CrossEntropyLoss
from torch.nn.modules.loss import _Loss
from torch.optim import AdamW, Optimizer 
from transformers import get_scheduler
=======
import torch
import math
import lightning as L
import datasets
from dataclasses import asdict
from functools import partial
from typing import Callable, List, Literal, Type, Optional, Union
from torch.nn import BCEWithLogitsLoss
from torch.nn.modules.loss import _Loss
from torch.optim import AdamW, Optimizer

from birdset.configs import NetworkConfig, LoggingParamsConfig, LRSchedulerConfig, MetricsConfig

>>>>>>> ed449356

def get_num_gpu(num_gpus: Union[int|str|List[int]]) -> int:
    """
    Returns the number of GPU`s infered from lightnings trainer devices argument.
    https://lightning.ai/docs/pytorch/stable/api/lightning.pytorch.trainer.trainer.Trainer.html#lightning.pytorch.trainer.trainer.Trainer
    """
     # check if num_gpus is a list
    if not isinstance(num_gpus, int) and not isinstance(num_gpus, str):
        return len(num_gpus)
    elif isinstance(num_gpus, str):
        if num_gpus == "auto" or num_gpus == "-1":
            return torch.cuda.device_count()
        elif len(num_gpus.split(",")) > 1:
            return len(num_gpus.split(",")) 
        else:
            return int(num_gpus)
    else:    
        return num_gpus

<<<<<<< HEAD
@dataclass
class NetworkConfig:
    """
    A dataclass for configuring a neural network model for training.

    Attributes:
        model (nn.Module): The model to be used for training. Defaults to an instance of `EfficientNetClassifier`.
        model_name (str): The name of the model. Defaults to "efficientnet".
        model_type (Literal['vision', 'waveform']): The type of the model, can be either 'vision' or 'waveform'. Defaults to "vision".
        torch_compile (bool): Whether to compile the model using TorchScript. Defaults to False.
        sample_rate (int): The sample rate for audio data. Defaults to 32000.
        normalize_waveform (bool): Whether to normalize the waveform data. Defaults to False.
        normalize_spectrogram (bool): Whether to normalize the spectrogram data. Defaults to True.
    """
    model: nn.Module = EfficientNetClassifier(
        num_classes=21,
        num_channels=1,
        checkpoint=None,
        local_checkpoint=None,
        cache_dir=None,
        pretrain_info=None,
    )
    model_name: str = "efficientnet"
    model_type: Literal['vision', 'waveform'] = "vision"
    torch_compile: bool = False
    sample_rate: int = 32000
    normalize_waveform: bool = False
    normalize_spectrogram: bool = True

@dataclass
class LRSchedulerConfig:
    """
    A dataclass for configuring the learning rate scheduler.

    Attributes:
        scheduler (partial): The scheduler function. Defaults to a cosine scheduler with `num_cycles` set to 0.5 and `last_epoch` set to -1.
        extras (LRSchedulerExtrasConfig): The extras configuration for the scheduler. Defaults to an instance of `LRSchedulerExtrasConfig`.
    """
    scheduler = partial(
        get_scheduler,
        name = "cosine",
        scheduler_specific_kwargs = {
            'num_cycles': 0.5,
            'last_epoch': -1,
        }
    )

    interval: str = "step"
    warmup_ratio: float = 0.05

@dataclass
class LoggingParamsConfig:
    """
    A dataclass for configuring the logging parameters during model training.

    Attributes:
        on_step (bool): Whether to log metrics after each training step. Defaults to False.
        on_epoch (bool): Whether to log metrics after each epoch. Defaults to True.
        sync_dist (bool): Whether to synchronize the logging in a distributed setting. Defaults to False.
        prog_bar (bool): Whether to display a progress bar during training. Defaults to True.
    """
    on_step: bool = False
    on_epoch: bool = True
    sync_dist: bool = False
    prog_bar: bool = True         

=======
>>>>>>> ed449356

class BaseModule(L.LightningModule):
    """
    BaseModule is a PyTorch Lightning module that serves as a base for all models. The default parameters are used for the task of 'multiclass' classification. See MultiLabelModule for 'multilabel' classification.

    Attributes:
        network (NetworkConfig): Configuration for the network.
        output_activation (Callable): The output activation function.
        loss (_Loss): The loss function.
        optimizer (partial): The optimizer function to be initalized in configure_optimizers.
        lr_scheduler (LRSchedulerConfig, optional): The learning rate scheduler configuration.
        metrics (MetricsConfig): The metrics configuration.
        logging_params (LoggingParamsConfig): The logging parameters configuration.
        num_epochs (int): The number of epochs for training.
        len_trainset (int): The length of the training set.
        batch_size (int): The batch size for training.
        task (str): The task type, can be either 'multiclass' or 'multilabel'.
        num_gpus (int): The number of GPUs to use for training.
    """
    def __init__(
            self,
            network: NetworkConfig = NetworkConfig(),
            output_activation: Callable[[torch.Tensor], torch.Tensor] = partial(
                torch.softmax,
                dim=1
            ),
            loss: _Loss = CrossEntropyLoss(),
            optimizer: partial[Type[Optimizer]] = partial(
                AdamW,
                lr=1e-5,
                weight_decay=0.01,
            ),
            lr_scheduler: Optional[LRSchedulerConfig] = LRSchedulerConfig(),
            metrics: MulticlassMetricsConfig | MultilabelMetricsConfig = MulticlassMetricsConfig(),
            logging_params: LoggingParamsConfig = LoggingParamsConfig(),
            num_epochs: int = 50,
            len_trainset: int = 13878, # set to property from datamodule
            batch_size: int = 32,
            task: Literal['multiclass', 'multilabel'] = "multiclass",
            num_gpus: int = 1,
            pretrain_info = None,
            ):

        super(BaseModule, self).__init__()
        self.network = network
        self.output_activation = output_activation
        # TODO: refactor load_loss
        # self.loss = load_loss(loss, class_weights_loss, label_counts)
        self.loss = loss
        self.optimizer = optimizer
        self.lr_scheduler = lr_scheduler
        self.warmup_ratio = 0.05
        self.metrics = metrics
        self.logging_params = logging_params

        # partial
        self.num_epochs = num_epochs
        self.batch_size = batch_size
        self.len_trainset = len_trainset
        self.task = task
        self.num_gpus = get_num_gpu(num_gpus)

        self.model = self.network.model
        self.pretrain_info = pretrain_info

        # configure main metric
        self.train_metric = self.metrics.main_metric.clone()
        self.valid_metric = self.metrics.main_metric.clone()
        self.test_metric = self.metrics.main_metric.clone()
        # configure val_best metric
        self.valid_metric_best = self.metrics.val_metric_best.clone()
        # configure additional metrics
        self.valid_add_metrics = self.metrics.add_metrics.clone(prefix="val/")
        self.test_add_metrics = self.metrics.add_metrics.clone(prefix="test/")
        # configure eval_complete metrics
        self.test_complete_metrics = self.metrics.eval_complete.clone(prefix="test/")

        self.torch_compile = network.torch_compile
        self.model_name = network.model_name

        self.save_hyperparameters()

        self.test_targets = []
        self.test_preds = []
        self.class_mask = None

        # TODO: reimplement this
        if self.pretrain_info and self.pretrain_info.get("hf_pretrain_name"):
            print("Masking Logits")
            self.pretrain_dataset = self.pretrain_info["hf_pretrain_name"]
            self.hf_path = self.pretrain_info["hf_path"]
            self.hf_name = self.pretrain_info["hf_name"]
            pretrain_classlabels = datasets.load_dataset_builder(self.hf_path, self.pretrain_dataset).info.features["ebird_code"]
            dataset_classlabels = datasets.load_dataset_builder(self.hf_path, self.hf_name).info.features["ebird_code"]
            self.class_mask = [pretrain_classlabels.names.index(i) for i in dataset_classlabels.names]

    def forward(self, *args, **kwargs):
        return self.model.forward(*args, **kwargs)

    def configure_optimizers(self):
        self.optimizer = self.optimizer(self.model.parameters())
        if self.lr_scheduler is not None:
            # TODO: Handle the case when we do not want warmup
            num_training_steps = math.ceil((self.num_epochs * self.len_trainset) / self.batch_size * self.num_gpus)
            num_warmup_steps = math.ceil(
                    num_training_steps * self.lr_scheduler.warmup_ratio
                )
            # TODO: Handle the case when drop_last=True more explicitly   

            self.scheduler = self.lr_scheduler.scheduler(
                optimizer=self.optimizer,
                num_training_steps=num_training_steps,
                num_warmup_steps=num_warmup_steps,
            )

            scheduler_dict = {
                "scheduler": self.scheduler,
                "interval": self.lr_scheduler.interval,
                "warmup_ratio":self.lr_scheduler.warmup_ratio}                      

            return {"optimizer": self.optimizer, "lr_scheduler": scheduler_dict}

        return {"optimizer": self.optimizer}

    def model_step(self, batch, batch_idx):
        logits = self.forward(**batch)
        if self.class_mask and (not self.pretrain_info.valid_test_only or not self.trainer.training):
            logits = logits[:, self.class_mask]
        loss = self.loss(logits, batch["labels"])
        preds = self.output_activation(logits)
        return loss, preds, batch["labels"]

    def on_train_start(self):
        self.valid_metric_best.reset()

    def training_step(self, batch, batch_idx):
        train_loss, preds, targets = self.model_step(batch, batch_idx)
        self.log(
            f"train/{self.loss.__class__.__name__}",
            train_loss,
            on_step=True,
            on_epoch=True,
            prog_bar=True
        )

        # remove metrics from train to significantly improve training time for many classes
        # self.train_metric(preds, targets.int())
        # self.log(
        #     f"train/{self.train_metric.__class__.__name__}",
        #     self.train_metric,
        #     **asdict(self.logging_params)
        # )

        # self.train_add_metrics(preds, targets)
        # self.log_dict(self.train_add_metrics, **self.logging_params)

        return {"loss": train_loss}

    def validation_step(self, batch, batch_idx):
        val_loss, preds, targets = self.model_step(batch, batch_idx)
       
        self.log(
            f"val/{self.loss.__class__.__name__}",
            val_loss,
            on_step=True,
            on_epoch=True,
            prog_bar=True
        )

        # self.valid_metric(preds, targets.int())
        # self.log(
        #     f"val/{self.valid_metric.__class__.__name__}",
        #     self.valid_metric,
        #     **asdict(self.logging_params),
        # )

        # self.valid_add_metrics(preds, targets.int())
        # self.log_dict(self.valid_add_metrics, **asdict(self.logging_params))
        return {"loss": val_loss, "preds": preds, "targets": targets}

    # def on_validation_epoch_end(self):
    #     valid_metric = self.valid_metric.compute()  # get current valid metric
    #     self.valid_metric_best(valid_metric)  # update best so far valid metric
    #
    #     self.log(
    #         f"val/{self.valid_metric.__class__.__name__}_best",
    #         self.valid_metric_best.compute(),
    #     )

    def test_step(self, batch, batch_idx):
        test_loss, preds, targets = self.model_step(batch, batch_idx)

        self.log(
            f"test/{self.loss.__class__.__name__}",
            test_loss,
            on_step=False,
            on_epoch=True,
            prog_bar=True
        )

        self.test_metric(preds, targets.int())
        self.log(
            f"test/{self.test_metric.__class__.__name__}",
            self.test_metric,
            **asdict(self.logging_params),
        )

        self.test_add_metrics(preds, targets.int())
        self.log_dict(self.test_add_metrics, **asdict(self.logging_params))

        return {"loss": test_loss, "preds": preds, "targets": targets}

    def setup(self, stage):
        if self.torch_compile and stage == "fit":
            print("COMPILE")
            self.model = torch.compile(self.model)

    def on_test_epoch_end(self):
        pass<|MERGE_RESOLUTION|>--- conflicted
+++ resolved
@@ -1,24 +1,3 @@
-<<<<<<< HEAD
-from dataclasses import dataclass, asdict
-from functools import partial
-from typing import Callable, List, Literal, Type, Optional, Union
-
-from birdset.modules.metrics.multiclass import MulticlassMetricsConfig
-from birdset.modules.metrics.multilabel import MultilabelMetricsConfig
-from birdset.modules.metrics.multilabel import MultilabelMetricsConfig as MetricsConfig # Depricated: to be still be compatible with models trained with MetricsConfig located at base_module.MetricsConfig
-from birdset.modules.models.efficientnet import EfficientNetClassifier
-import torch
-import math
-
-import datasets
-
-import lightning as L
-import torch.nn as nn
-from torch.nn import CrossEntropyLoss
-from torch.nn.modules.loss import _Loss
-from torch.optim import AdamW, Optimizer 
-from transformers import get_scheduler
-=======
 import torch
 import math
 import lightning as L
@@ -26,13 +5,12 @@
 from dataclasses import asdict
 from functools import partial
 from typing import Callable, List, Literal, Type, Optional, Union
-from torch.nn import BCEWithLogitsLoss
+from torch.nn import CrossEntropyLoss
 from torch.nn.modules.loss import _Loss
 from torch.optim import AdamW, Optimizer
 
-from birdset.configs import NetworkConfig, LoggingParamsConfig, LRSchedulerConfig, MetricsConfig
-
->>>>>>> ed449356
+from birdset.configs import NetworkConfig, LoggingParamsConfig, LRSchedulerConfig, MulticlassMetricsConfig, MultilabelMetricsConfig, MultilabelMetricsConfig as MetricsConfig
+
 
 def get_num_gpu(num_gpus: Union[int|str|List[int]]) -> int:
     """
@@ -51,76 +29,6 @@
             return int(num_gpus)
     else:    
         return num_gpus
-
-<<<<<<< HEAD
-@dataclass
-class NetworkConfig:
-    """
-    A dataclass for configuring a neural network model for training.
-
-    Attributes:
-        model (nn.Module): The model to be used for training. Defaults to an instance of `EfficientNetClassifier`.
-        model_name (str): The name of the model. Defaults to "efficientnet".
-        model_type (Literal['vision', 'waveform']): The type of the model, can be either 'vision' or 'waveform'. Defaults to "vision".
-        torch_compile (bool): Whether to compile the model using TorchScript. Defaults to False.
-        sample_rate (int): The sample rate for audio data. Defaults to 32000.
-        normalize_waveform (bool): Whether to normalize the waveform data. Defaults to False.
-        normalize_spectrogram (bool): Whether to normalize the spectrogram data. Defaults to True.
-    """
-    model: nn.Module = EfficientNetClassifier(
-        num_classes=21,
-        num_channels=1,
-        checkpoint=None,
-        local_checkpoint=None,
-        cache_dir=None,
-        pretrain_info=None,
-    )
-    model_name: str = "efficientnet"
-    model_type: Literal['vision', 'waveform'] = "vision"
-    torch_compile: bool = False
-    sample_rate: int = 32000
-    normalize_waveform: bool = False
-    normalize_spectrogram: bool = True
-
-@dataclass
-class LRSchedulerConfig:
-    """
-    A dataclass for configuring the learning rate scheduler.
-
-    Attributes:
-        scheduler (partial): The scheduler function. Defaults to a cosine scheduler with `num_cycles` set to 0.5 and `last_epoch` set to -1.
-        extras (LRSchedulerExtrasConfig): The extras configuration for the scheduler. Defaults to an instance of `LRSchedulerExtrasConfig`.
-    """
-    scheduler = partial(
-        get_scheduler,
-        name = "cosine",
-        scheduler_specific_kwargs = {
-            'num_cycles': 0.5,
-            'last_epoch': -1,
-        }
-    )
-
-    interval: str = "step"
-    warmup_ratio: float = 0.05
-
-@dataclass
-class LoggingParamsConfig:
-    """
-    A dataclass for configuring the logging parameters during model training.
-
-    Attributes:
-        on_step (bool): Whether to log metrics after each training step. Defaults to False.
-        on_epoch (bool): Whether to log metrics after each epoch. Defaults to True.
-        sync_dist (bool): Whether to synchronize the logging in a distributed setting. Defaults to False.
-        prog_bar (bool): Whether to display a progress bar during training. Defaults to True.
-    """
-    on_step: bool = False
-    on_epoch: bool = True
-    sync_dist: bool = False
-    prog_bar: bool = True         
-
-=======
->>>>>>> ed449356
 
 class BaseModule(L.LightningModule):
     """
