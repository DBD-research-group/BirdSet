--- conflicted
+++ resolved
@@ -1,10 +1,3 @@
-<<<<<<< HEAD
-import torch
-import torch.nn as nn
-import torch.nn.functional as F
-
-=======
->>>>>>> 679dd4c0
 # https://openaccess.thecvf.com/content/ICCV2021/papers/Ridnik_Asymmetric_Loss_for_Multi-Label_Classification_ICCV_2021_paper.pdf
 import torch
 from torch import nn
@@ -19,14 +12,9 @@
         clip=0.05,
         eps=1e-8,
         disable_torch_grad_focal_loss=False,
-<<<<<<< HEAD
-    ):
-        super(AsymmetricLossMultiLabel, self).__init__()
-=======
         reduction="mean",
     ):
         super().__init__()
->>>>>>> 679dd4c0
 
         self.gamma_neg = gamma_neg
         self.gamma_pos = gamma_pos
@@ -36,11 +24,7 @@
         self.reduction = reduction
 
     def forward(self, x, y):
-<<<<<<< HEAD
-        """ "
-=======
         """
->>>>>>> 679dd4c0
         Parameters
         ----------
         x: input logits
@@ -84,11 +68,7 @@
 
 class AsymmetricLossSingleLabel(nn.Module):
     def __init__(self, gamma_pos=1, gamma_neg=4, eps: float = 0.1, reduction="mean"):
-<<<<<<< HEAD
-        super(AsymmetricLossSingleLabel, self).__init__()
-=======
         super().__init__()
->>>>>>> 679dd4c0
 
         self.eps = eps
         self.logsoftmax = nn.LogSoftmax(dim=-1)
@@ -97,13 +77,8 @@
         self.gamma_neg = gamma_neg
         self.reduction = reduction
 
-<<<<<<< HEAD
-    def forward(self, inputs, target, reduction=None):
-        """ "
-=======
     def forward(self, inputs, target):
         """
->>>>>>> 679dd4c0
         Parameters
         ----------
         x: input logits
