--- conflicted
+++ resolved
@@ -42,9 +42,6 @@
 
 
 class TAggregate(nn.Module):
-<<<<<<< HEAD
-    def __init__(self, clip_length=None, embed_dim=64, n_layers=6, nhead=6, num_classes=None, dim_feedforward=512):
-=======
     def __init__(
         self,
         clip_length=None,
@@ -54,7 +51,6 @@
         n_classes=None,
         dim_feedforward=512,
     ):
->>>>>>> 34211967
         super(TAggregate, self).__init__()
         self.num_tokens = 2  # TODO: changed this from 1 to 2
         drop_rate = 0.1
@@ -69,15 +65,10 @@
             enc_layer, num_layers=n_layers, norm=nn.LayerNorm(embed_dim)
         )
         self.cls_token = nn.Parameter(torch.zeros(1, 1, embed_dim))
-<<<<<<< HEAD
-        self.pos_embed = nn.Parameter(torch.zeros(1, clip_length + self.num_tokens, embed_dim))
-        self.fc = nn.Linear(embed_dim, num_classes)
-=======
         self.pos_embed = nn.Parameter(
             torch.zeros(1, clip_length + self.num_tokens, embed_dim)
         )
         self.fc = nn.Linear(embed_dim, n_classes)
->>>>>>> 34211967
         self.apply(self._init_weights)
 
     def _init_weights(self, m):
@@ -226,9 +217,6 @@
         self.down2 = nn.Sequential(*model)
         self.project = nn.Conv1d(nf, embed_dim, 1)
         self.clip_length = clip_length
-<<<<<<< HEAD
-        self.tf = TAggregate(embed_dim=embed_dim, clip_length=clip_length, n_layers=n_layers, nhead=nhead, num_classes=self.num_classes, dim_feedforward=dim_feedforward)
-=======
         self.tf = TAggregate(
             embed_dim=embed_dim,
             clip_length=clip_length,
@@ -237,7 +225,6 @@
             n_classes=self.num_classes,
             dim_feedforward=dim_feedforward,
         )
->>>>>>> 34211967
         self.apply(self._init_weights)
         if local_checkpoint:
             log.info(f">> Loading state dict from local checkpoint: {local_checkpoint}")
