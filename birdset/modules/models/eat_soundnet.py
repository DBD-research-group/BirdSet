--- conflicted
+++ resolved
@@ -246,18 +246,6 @@
     def load_state_dict_from_file(self, file_path, model_name="model"):
         state_dict = torch.load(file_path, map_location=self.device)["state_dict"]
         # select only models where the key starts with `model.` + model_name + `.`
-<<<<<<< HEAD
-        prefix = ""
-        for name in state_dict.keys():
-            if name.startswith("model.model."):
-                prefix = "model."
-                break
-        # TODO: Only do this if classifier varies
-        state_dict = {
-            k: v for k, v in state_dict.items() if not k.startswith(prefix+"model.tf.fc")
-        }
-=======
->>>>>>> 1f869b59
         state_dict = {
             key: weight
             for key, weight in state_dict.items()
@@ -290,121 +278,5 @@
         x = self.down(x)
         x = self.down2(x)
         x = self.project(x)
-<<<<<<< HEAD
-        pred, _ = self.tf(x)
-        return pred
-
-    # def get_embeddings(
-    #     self, input_tensor: torch.Tensor
-    # ) -> Tuple[torch.Tensor, torch.Tensor]:
-    #     if len(input_tensor.shape) < 3:
-    #         input_tensor = input_tensor.unsqueeze(1)
-
-    #     # Pass through the initial layers
-    #     x = self.start(input_tensor)
-    #     x = self.down(x)
-    #     x = self.down2(x)
-
-    #     # Get the projected embeddings
-    #     embeddings = self.project(x)
-
-    #     # Create embeddings from transformer
-    #     cls_tokens = self.tf.cls_token.expand(embeddings.shape[0], -1, -1)
-    #     embeddings_with_pos = torch.cat(
-    #         (cls_tokens, embeddings.permute(0, 2, 1).contiguous()), dim=1
-    #     )
-    #     embeddings_with_pos += self.tf.pos_embed
-    #     embeddings_with_pos.transpose_(1, 0)
-    #     transformer_output = self.tf.transformer_enc(embeddings_with_pos)
-
-    #     # cls_embeddings are the transformer embeddings corresponding to the class token
-    #     cls_embeddings = transformer_output[0]
-
-    #     return cls_embeddings, None
-
-    def get_embeddings(self, x: torch.Tensor) -> torch.Tensor:
-        if len(x.shape) < 3:
-            x.unsqueeze_(1)
-        x = self.start(x)
-        x = self.down(x)
-        x = self.down2(x)
-        x = self.project(x)
-        _, embeddings = self.tf(x)
-        return embeddings
-
-
-class EAT(BirdSetModel):
-    EMBEDDING_SIZE = 128
-
-    def __init__(
-        self,
-        num_classes: int | None,
-        embedding_size: int = EMBEDDING_SIZE,
-        local_checkpoint: str = None,
-        load_classifier_checkpoint: bool = True,
-        freeze_backbone: bool = False,
-        preprocess_in_model: bool = True,
-        classifier: nn.Module | None = None,
-        pretrain_info: Optional[PretrainInfoConfig] = None,
-        device: str| int = "cuda:0",
-        nf: int = 32,
-        seq_len: int = 90112,
-        n_layers: int = 4,
-        nhead: int = 8,
-        factors: List[int] = [4, 4, 4, 4],
-        dim_feedforward: int = 512,
-    ):
-        super().__init__(
-            num_classes=num_classes,
-            embedding_size=embedding_size,
-            local_checkpoint=local_checkpoint,
-            load_classifier_checkpoint=load_classifier_checkpoint,
-            freeze_backbone=freeze_backbone,
-            preprocess_in_model=preprocess_in_model,
-            pretrain_info=pretrain_info,
-            classifier=classifier,
-        )
-        self.model = SoundNet(
-            embedding_size=embedding_size,
-            num_classes=self.num_classes,
-            device=device,
-            classifier=classifier,
-            nf=nf,
-            seq_len=seq_len,
-            n_layers=n_layers,
-            nhead=nhead,
-            factors=factors,
-            dim_feedforward=dim_feedforward,
-            local_checkpoint=local_checkpoint,
-        )
-
-        if local_checkpoint and classifier is not None:
-            if self.load_classifier_checkpoint:
-                try:
-                    state_dict = torch.load(self.local_checkpoint)["state_dict"]
-                    classifier_state_dict = {
-                        key.replace("model.classifier.", ""): weight
-                        for key, weight in state_dict.items() if key.startswith("model.classifier.")
-                    }
-                    self.classifier.load_state_dict(classifier_state_dict, strict=False) # Strict to false in case BirdSet checkpoint is used without classifier weights
-                except Exception as e:
-                    log.error(f"Could not load classifier state dict from local checkpoint: {e}")  
-
-        if self.freeze_backbone:
-            self.classifier = copy.deepcopy(classifier)
-            for param in self.model.parameters():
-                param.requires_grad = False
-
-    def forward(self, input_values: torch.Tensor, **kwargs) -> torch.Tensor:
-        if self.freeze_backbone:
-            embedding = self.model.get_embeddings(input_values)
-            logits = self.classifier(embedding)
-            return logits
-        return self.model(input_values)
-    
-    def get_embeddings(self, x: torch.Tensor) -> torch.Tensor:
-        return self.model.get_embeddings(x)
-=======
         pred = self.tf(x)
-        return pred
->>>>>>> 1f869b59
+        return pred