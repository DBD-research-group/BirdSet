from typing import Optional, Tuple
import torch
from torch import nn
import torch.nn.functional as F
from torchaudio.compliance import kaldi
from birdset.modules.models.EAT.data2vecmultimodel import Data2VecMultiModel

class EATModel(nn.Module):
    """
    Pretrained model for audio classification using the Efficient Audio Transformer (EAT) model.
    
    This file and the EAT folder includes code that is based on EAT by Wenxi Chen, licensed under the MIT License
    Copyright (c) 2024 Wenxi Chen
    Github-Repository: https://github.com/cwx-worst-one/EAT 
    Paper: https://arxiv.org/abs/2401.03497

    We use a modified version of the EAT implementation that only relies on small local fairseq files and is compatible with Pytorch Lightning.
    This adaptation is by Paul Hahn and is also licensed under the MIT License.
    Github-Repository: https://github.com/nhaH-luaP/PyEat

    Important Parameters:
    ---------------------
    checkpoint: The path to the checkpoint to be loaded.
    multimodel: The settings for the Data2vec multimodel to be used in the model. This should best be defined in a hydra yaml.
    modality: The settings for the Image Encoder to be used in the model. This should best be defined in a hydra yaml.
    num_classes: Number of classification heads to be used in the model.
    train_classifier: If True, the model will output the embeddings and freeze the feature extractor. Default is False. 
    """
    EMBEDDING_SIZE = 768
<<<<<<< HEAD
    MEAN = 0
    STD = 0.5
    #MEAN = -4.2677393
    #STD = 4.5689974
    #MEAN =15.41663
    #STD =6.55582
=======
    MEAN = -4.2677393
    STD = 4.5689974
>>>>>>> a1f49beb


    def __init__(
            self,
            checkpoint,
            multimodel,
            modality,
            num_classes: int,
            train_classifier: bool = False,
        ) -> None:
        super().__init__()
        self.checkpoint = checkpoint
        self.multimodel = multimodel
        self.modality = modality
        self.model = None  # Placeholder for the loaded model
        self.load_model()
        self.num_classes = num_classes
        self.train_classifier = train_classifier
         # Define a linear classifier to use on top of the embeddings
        self.classifier = nn.Linear(
            in_features=self.EMBEDDING_SIZE, out_features=num_classes
        )
        # self.classifier = nn.Sequential(
        #     nn.Linear(self.EMBEDDING_SIZE, 128),
        #     nn.ReLU(),
        #     nn.Dropout(0.5),
        #     nn.Linear(128, 64),
        #     nn.ReLU(),
        #     nn.Linear(64, self.num_classes),
        # )
        # freeze the model
        if self.train_classifier:
            self.model.eval()
            for param in self.model.parameters():
                param.requires_grad = False


    def load_model(self) -> None:
        """
        Load the model by using the Data2VecMultiModel and loading a local checkpoint. The decoder is not needed to extract features so we remove it and ignore its weights from the checkpoint.
        """
        backbone = Data2VecMultiModel(multimodel=self.multimodel, modality=self.modality, skip_ema=True)

        checkpoint = torch.load(self.checkpoint)['model']
        checkpoint = {k.replace('model.', ''): v for k, v in checkpoint.items()}
        checkpoint = {k.replace('modality_encoders.IMAGE', 'modality_encoder'): v for k, v in checkpoint.items()}

        missing_keys, unexpected_keys = backbone.load_state_dict(checkpoint, strict=False)
        print(f"Missing keys: {missing_keys}")
        print(f"Unexpected keys: {unexpected_keys}")
        # We don't need the decoder so it is fine that the keys are missing
        backbone.remove_pretrain_components()
        self.model = backbone 


    def preprocess(self, input_values: torch.Tensor) -> torch.Tensor:
        """
        Preprocesses the input values by applying mel-filterbank transformation. Similar as function for AudioMae, ConvNeXt and SSAST.
        Args:
            input_values (torch.Tensor): Input tensor of shape (batch_size, num_samples).
        Returns:
            torch.Tensor: Preprocessed tensor of shape (batch_size, 1, num_mel_bins, num_frames).
        """
        device = input_values.device
        melspecs = []
        for waveform in input_values:
            melspec = kaldi.fbank(waveform, htk_compat=True, window_type="hanning", num_mel_bins=128)  # shape (n_frames, 128)
            if melspec.shape[0] < 1024:
                melspec = F.pad(melspec, (0, 0, 0, 1024 - melspec.shape[0]))
            else:
                melspec = melspec[:1024]
            melspecs.append(melspec)
        melspecs = torch.stack(melspecs).to(device)
        melspecs = melspecs.unsqueeze(1)  # shape (batch_size, 1, 128, 1024)
        melspecs = (melspecs - self.MEAN) / (self.STD * 2)
        return melspecs

    
    def forward(
        self, input_values: torch.Tensor, labels: Optional[torch.Tensor] = None
    ) -> torch.Tensor:
        """
        Forward pass through the model.

        Args:
            input_values (torch.Tensor): The input tensor for the classifier.
            labels (Optional[torch.Tensor]): The true labels for the input values. Default is None.

        Returns:
            torch.Tensor: The output of the classifier.
        """
        embeddings = self.get_embeddings(input_values)[0]

        if self.train_classifier:
            flattend_embeddings = embeddings.reshape(embeddings.size(0), -1)
            # Pass embeddings through the classifier to get the final output
            output = self.classifier(flattend_embeddings)
        else:
            output = embeddings

        return output


    def get_embeddings(
        self, input_tensor: torch.Tensor
    ) -> Tuple[torch.Tensor, None]:
        """
        Get the embeddings and logits from the AUDIOMAE model.

        Args:
            input_tensor (torch.Tensor): The input tensor for the model.

        Returns:
            torch.Tensor: The embeddings from the model.
        """
        melspecs = self.preprocess(input_tensor)
        # Utterance level here
        result = self.model(melspecs, features_only=True, padding_mask=None,mask=False, remove_extra_tokens=False)
        embeddings = result['x']
        cls_state = embeddings[:, 0]
        return cls_state, None
<|MERGE_RESOLUTION|>--- conflicted
+++ resolved
@@ -27,17 +27,9 @@
     train_classifier: If True, the model will output the embeddings and freeze the feature extractor. Default is False. 
     """
     EMBEDDING_SIZE = 768
-<<<<<<< HEAD
-    MEAN = 0
-    STD = 0.5
-    #MEAN = -4.2677393
-    #STD = 4.5689974
-    #MEAN =15.41663
-    #STD =6.55582
-=======
     MEAN = -4.2677393
     STD = 4.5689974
->>>>>>> a1f49beb
+
 
 
     def __init__(
