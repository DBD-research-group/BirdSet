--- conflicted
+++ resolved
@@ -8,13 +8,8 @@
 import torch
 from torch import nn
 
-<<<<<<< HEAD
-#from utils import get_label_to_class_mapping_from_metadata
-from .embedding_abstract import EmbeddingModel
-=======
 from birdset.configs import PretrainInfoConfig
 from birdset.modules.models.embedding_abstract import EmbeddingModel
->>>>>>> f651e14f
 
 class PerchModel(nn.Module, EmbeddingModel):
     """
