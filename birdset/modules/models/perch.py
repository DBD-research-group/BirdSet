import logging
from typing import Optional, Tuple

import datasets
import pandas as pd
import tensorflow as tf
import tensorflow_hub as hub
import torch
from torch import nn

<<<<<<< HEAD
from utils import get_label_to_class_mapping_from_metadata
from .embedding_abstract import EmbeddingModel
=======
from birdset.configs import PretrainInfoConfig

>>>>>>> 37fff420

class PerchModel(nn.Module, EmbeddingModel):
    """
    A PyTorch model for bird vocalization classification, integrating a TensorFlow Hub model.

    Attributes:
        PERCH_TF_HUB_URL (str): URL to the TensorFlow Hub model for bird vocalization.
        EMBEDDING_SIZE (int): The size of the embeddings produced by the TensorFlow Hub model.
        num_classes (int): The number of classes to classify into.
        tfhub_version (str): The version of the TensorFlow Hub model to use.
        train_classifier (bool): Whether to train a classifier on top of the embeddings.
        restrict_logits (bool): Whether to restrict output logits to target classes only.
        dataset_info_path (Optional[str]): Path to the dataset information file for target class filtering.
        model: The loaded TensorFlow Hub model (loaded dynamically).
        classifier (Optional[nn.Linear]): A linear classifier layer on top of the embeddings.
    """

    # Constants for the model URL and embedding size
    PERCH_TF_HUB_URL = "https://tfhub.dev/google/bird-vocalization-classifier"
    EMBEDDING_SIZE = 1280

    def __init__(
        self,
        num_classes: int,
        tfhub_version: str,
        train_classifier: bool = False,
        restrict_logits: bool = False,
        label_path: Optional[str] = None,
<<<<<<< HEAD
        pretrain_info: Optional[Dict] = None,
        task: Optional[str] = None,
        gpu_to_use: int = 0,
=======
        pretrain_info: Optional[PretrainInfoConfig] = None,
>>>>>>> 37fff420
    ) -> None:
        """
        Initializes the PerchModel with configuration for loading the TensorFlow Hub model,
        an optional classifier, and setup for target class restriction based on dataset info.

        Args:
            num_classes: The number of output classes for the classifier.
            tfhub_version: The version identifier of the TensorFlow Hub model to load.
            label_path: Path to a CSV file containing the class information for the Perch model.
            train_classifier: If True, a classifier is added on top of the model embeddings.
            restrict_logits: If True, output logits are restricted to target classes based on dataset info.
<<<<<<< HEAD
            task: The classification task type ('multiclass' or 'multilabel'), used with `dataset_info_path`.
            pretrain_info: A dictionary containing information about the pretraining of the model.
            gpu_to_use: The GPU index to use for the model.
=======
>>>>>>> 37fff420
        """
        super().__init__()
        self.model = None  # Placeholder for the loaded model
        self.class_mask = None
        self.class_indices = None

        self.num_classes = num_classes
        self.tfhub_version = tfhub_version
        self.train_classifier = train_classifier
        self.restrict_logits = restrict_logits
        self.label_path = label_path
<<<<<<< HEAD
        self.task = task
        self.gpu_to_use = gpu_to_use
=======
>>>>>>> 37fff420

        if pretrain_info:
            self.hf_path = pretrain_info.hf_path
            self.hf_name = pretrain_info.hf_name
        else:
            self.hf_path = None
            self.hf_name = None

        # Define a linear classifier to use on top of the embeddings
        # self.classifier = nn.Linear(
        #     in_features=self.EMBEDDING_SIZE, out_features=num_classes
        # )
        self.classifier = nn.Sequential(
            nn.Linear(self.EMBEDDING_SIZE, 128),
            nn.ReLU(),
            nn.Dropout(0.5),
            nn.Linear(128, 64),
            nn.ReLU(),
            nn.Linear(64, self.num_classes),
        )

        self.load_model()

    def load_model(self) -> None:
        """
        Load the model from TensorFlow Hub.
        """

        model_url = f"{self.PERCH_TF_HUB_URL}/{self.tfhub_version}"
        # self.model = hub.load(model_url)
        # with tf.device('/CPU:0'):
        #     model = hub.load(model_url)
        physical_devices = tf.config.list_physical_devices('GPU')
        tf.config.experimental.set_visible_devices(physical_devices[self.gpu_to_use], 'GPU')
        tf.config.experimental.set_memory_growth(physical_devices[self.gpu_to_use], True)

        tf.config.optimizer.set_jit(True)
        self.model = hub.load(model_url)

        if self.restrict_logits:
            # Load the class list from the CSV file
<<<<<<< HEAD
            class_mapping_df = pd.read_csv(self.label_path)
            # Extract the 'ebird2021' column as a numpy array
            class_mapping = class_mapping_df["ebird2021"].values
            # Convert the class mapping to a dictionary {index: "label"}
            self.class_mapping = dict(enumerate(class_mapping))
            self.target_indices = self.restrict_logits_to_target_classes()
=======
            pretrain_classlabels = pd.read_csv(self.label_path)
            # Extract the 'ebird2021' column as a list
            pretrain_classlabels = pretrain_classlabels["ebird2021"].tolist()

            # Load dataset information
            dataset_info = datasets.load_dataset_builder(
                self.hf_path, self.hf_name
            ).info
            dataset_classlabels = dataset_info.features["ebird_code"].names

            # Create the class mask
            self.class_mask = [
                pretrain_classlabels.index(label)
                for label in dataset_classlabels
                if label in pretrain_classlabels
            ]
            self.class_indices = [
                i
                for i, label in enumerate(dataset_classlabels)
                if label in pretrain_classlabels
            ]

            # Log missing labels
            missing_labels = [
                label
                for label in dataset_classlabels
                if label not in pretrain_classlabels
            ]
            if missing_labels:
                logging.warning(f"Missing labels in pretrained model: {missing_labels}")
>>>>>>> 37fff420

    @tf.function  # Decorate with tf.function to compile into a callable TensorFlow graph
    def run_tf_model(self, input_tensor: tf.Tensor) -> dict:
        """
        Run the TensorFlow model and get outputs.

        Args:
            input_tensor (tf.Tensor): The input tensor for the model.

        Returns:
            dict: A dictionary of model outputs.
        """

        return self.model.signatures["serving_default"](inputs=input_tensor)

    def forward(
        self, input_values: torch.Tensor, labels: Optional[torch.Tensor] = None
    ) -> torch.Tensor:
        """
        Forward pass through the model.

        Args:
            input_values (torch.Tensor): The input tensor for the classifier.
            labels (Optional[torch.Tensor]): The true labels for the input values. Default is None.

        Returns:
            torch.Tensor: The output of the classifier.
        """
        # If there's an extra channel dimension, remove it
        if input_values.dim() > 2:
            input_values = input_values.squeeze(1)

        device = input_values.device  # Get the device of the input tensor

        # Move the tensor to the CPU and convert it to a NumPy array.
        #input_values = input_values.cpu().numpy()

        # Get embeddings from the Perch model and move to the same device as input_values
        embeddings, logits = self.get_embeddings(input_tensor=input_values)

        if self.train_classifier:
            embeddings = embeddings.to(device)
            # Pass embeddings through the classifier to get the final output
            output = self.classifier(embeddings)
        else:
            output = logits.to(device)

        return output

    def get_embeddings(
        self, input_tensor: tf.Tensor
    ) -> Tuple[torch.Tensor, torch.Tensor]:
        """
        Get the embeddings and logits from the Perch model.

        Args:
            input_tensor (tf.Tensor): The input tensor for the model.

        Returns:
            Tuple[torch.Tensor, torch.Tensor]: A tuple of two tensors (embeddings, logits).
        """
        device = input_tensor.device # Get the device of the input tensor 
        input_tensor = input_tensor.cpu().numpy()  # Move the tensor to the CPU and convert it to a NumPy array.

        input_tensor = input_tensor.reshape([-1, input_tensor.shape[-1]])

        # Run the model and get the outputs using the optimized TensorFlow function
        outputs = self.run_tf_model(input_tensor=input_tensor)

        # Extract embeddings and logits, convert them to PyTorch tensors
        embeddings = torch.from_numpy(outputs["output_1"].numpy())
        logits = torch.from_numpy(outputs["output_0"].numpy())
        embeddings = embeddings.to(device)
        logits = logits.to(device)
        
        if self.class_mask:
<<<<<<< HEAD
            logits = logits[:, self.class_mask]
=======
            # Initialize full_logits to a large negative value for penalizing non-present classes
            full_logits = torch.full(
                (logits.shape[0], self.num_classes),
                -10.0,
                device=logits.device,
                dtype=logits.dtype,
            )
            # Extract valid logits using indices from class_mask and directly place them
            full_logits[:, self.class_indices] = logits[:, self.class_mask]
            logits = full_logits

>>>>>>> 37fff420
        return embeddings, logits<|MERGE_RESOLUTION|>--- conflicted
+++ resolved
@@ -8,13 +8,8 @@
 import torch
 from torch import nn
 
-<<<<<<< HEAD
-from utils import get_label_to_class_mapping_from_metadata
-from .embedding_abstract import EmbeddingModel
-=======
 from birdset.configs import PretrainInfoConfig
-
->>>>>>> 37fff420
+from birdset.modules.models.embedding_abstract import EmbeddingModel
 
 class PerchModel(nn.Module, EmbeddingModel):
     """
@@ -43,13 +38,8 @@
         train_classifier: bool = False,
         restrict_logits: bool = False,
         label_path: Optional[str] = None,
-<<<<<<< HEAD
-        pretrain_info: Optional[Dict] = None,
-        task: Optional[str] = None,
+        pretrain_info: Optional[PretrainInfoConfig] = None,
         gpu_to_use: int = 0,
-=======
-        pretrain_info: Optional[PretrainInfoConfig] = None,
->>>>>>> 37fff420
     ) -> None:
         """
         Initializes the PerchModel with configuration for loading the TensorFlow Hub model,
@@ -61,12 +51,8 @@
             label_path: Path to a CSV file containing the class information for the Perch model.
             train_classifier: If True, a classifier is added on top of the model embeddings.
             restrict_logits: If True, output logits are restricted to target classes based on dataset info.
-<<<<<<< HEAD
-            task: The classification task type ('multiclass' or 'multilabel'), used with `dataset_info_path`.
             pretrain_info: A dictionary containing information about the pretraining of the model.
             gpu_to_use: The GPU index to use for the model.
-=======
->>>>>>> 37fff420
         """
         super().__init__()
         self.model = None  # Placeholder for the loaded model
@@ -78,11 +64,7 @@
         self.train_classifier = train_classifier
         self.restrict_logits = restrict_logits
         self.label_path = label_path
-<<<<<<< HEAD
-        self.task = task
         self.gpu_to_use = gpu_to_use
-=======
->>>>>>> 37fff420
 
         if pretrain_info:
             self.hf_path = pretrain_info.hf_path
@@ -124,14 +106,6 @@
 
         if self.restrict_logits:
             # Load the class list from the CSV file
-<<<<<<< HEAD
-            class_mapping_df = pd.read_csv(self.label_path)
-            # Extract the 'ebird2021' column as a numpy array
-            class_mapping = class_mapping_df["ebird2021"].values
-            # Convert the class mapping to a dictionary {index: "label"}
-            self.class_mapping = dict(enumerate(class_mapping))
-            self.target_indices = self.restrict_logits_to_target_classes()
-=======
             pretrain_classlabels = pd.read_csv(self.label_path)
             # Extract the 'ebird2021' column as a list
             pretrain_classlabels = pretrain_classlabels["ebird2021"].tolist()
@@ -162,7 +136,6 @@
             ]
             if missing_labels:
                 logging.warning(f"Missing labels in pretrained model: {missing_labels}")
->>>>>>> 37fff420
 
     @tf.function  # Decorate with tf.function to compile into a callable TensorFlow graph
     def run_tf_model(self, input_tensor: tf.Tensor) -> dict:
@@ -239,9 +212,6 @@
         logits = logits.to(device)
         
         if self.class_mask:
-<<<<<<< HEAD
-            logits = logits[:, self.class_mask]
-=======
             # Initialize full_logits to a large negative value for penalizing non-present classes
             full_logits = torch.full(
                 (logits.shape[0], self.num_classes),
@@ -253,5 +223,4 @@
             full_logits[:, self.class_indices] = logits[:, self.class_mask]
             logits = full_logits
 
->>>>>>> 37fff420
         return embeddings, logits