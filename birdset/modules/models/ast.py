import torch
import torch.nn as nn
import datasets
from transformers import ASTConfig, ASTForAudioClassification
from birdset.utils import pylogger
from birdset.configs import PretrainInfoConfig

log = pylogger.get_pylogger(__name__)


class ASTSequenceClassifier(nn.Module):
    def __init__(
        self,
        checkpoint: str,
        num_classes: int = None,
        local_checkpoint: str = None,
<<<<<<< HEAD
        load_classifier_checkpoint: bool = True,
        freeze_backbone: bool = False,
        preprocess_in_model: bool = False, # This isn't implemented for this model (yet?!)
        classifier: nn.Module | None = None,
=======
>>>>>>> 1f869b59
        cache_dir: str = None,
        pretrain_info: PretrainInfoConfig = None,
    ):
        """
        Note: Either num_classes or pretrain_info must be given
        Args:
            checkpoint: huggingface checkpoint path of any model of correct type
            num_classes: number of classification heads to be used in the model
            local_checkpoint: local path to checkpoint file
            cache_dir: specified cache dir to save model files at
            pretrain_info: hf_path and hf_name of info will be used to infer if num_classes is None
        """
        super(ASTSequenceClassifier, self).__init__()

<<<<<<< HEAD
        super().__init__(
            num_classes=num_classes,
            embedding_size=embedding_size,
            local_checkpoint=local_checkpoint,
            load_classifier_checkpoint=load_classifier_checkpoint,
            freeze_backbone=freeze_backbone,
            preprocess_in_model=preprocess_in_model,
            pretrain_info=pretrain_info,
        )
=======
>>>>>>> 1f869b59
        self.checkpoint = checkpoint
        if pretrain_info:  # either num_classes if provided or pretrain info
            self.hf_path = pretrain_info.hf_path
            self.hf_name = (
                pretrain_info.hf_name
                if not pretrain_info.hf_pretrain_name
                else pretrain_info.hf_pretrain_name
            )
            self.num_classes = len(
                datasets.load_dataset_builder(self.hf_path, self.hf_name)
                .info.features["ebird_code"]
                .names
            )
        else:
            self.num_classes = num_classes

        self.cache_dir = cache_dir

        if local_checkpoint:  # TODO only loads a pretrained model from a local checkpoint else a randomly init model???
            log.info(f">> Loading state dict from local checkpoint: {local_checkpoint}")

            state_dict = torch.load(local_checkpoint)["state_dict"]
            model_state_dict = {
                key.replace("model.model.", ""): weight
                for key, weight in state_dict.items() if key.startswith("model.model")
            }

            # Process the keys for the classifier
            if self.classifier:
                if self.load_classifier_checkpoint:
                    try:
                        classifier_state_dict = {
                            key.replace("model.classifier.", ""): weight
                            for key, weight in state_dict.items() if key.startswith("model.classifier.")
                        }
                        self.classifier.load_state_dict(classifier_state_dict)
                    except Exception as e:
                        print(f"Could not load classifier state dict from local checkpoint: {e}") 

            self.model = ASTForAudioClassification.from_pretrained(
                self.checkpoint,
                num_labels=self.num_classes,
                cache_dir=self.cache_dir,
                state_dict=model_state_dict,
                ignore_mismatched_sizes=True,
            )
        else:
            print(f"Loading only HF model from {self.checkpoint}")
            self.model = ASTForAudioClassification.from_pretrained(
                self.checkpoint,
                num_labels=self.num_classes,
                cache_dir=self.cache_dir,
                ignore_mismatched_sizes=True,
            )

    def forward(
        self, input_values, attention_mask=None, labels=None, return_hidden_state=False
    ):
        """
        This method processes the input tensor, primarily by adjusting its dimensions to match the expected
        format of the model. It first squeezes out the channel dimension, assuming it's of size one, and then
        transposes the height and width dimensions. The processed tensor is then passed through the model to
        generate outputs.

        Parameters:
        - input_values (Tensor): The main input tensor of shape (channel, height, width).
        - attention_mask (Tensor, optional): An optional mask applied to the input, used in models that
          focus on specific parts of the input like transformers. Defaults to None.
        - labels (Tensor, optional): Labels used for supervised learning, typically for computing loss.
          Defaults to None.
        - return_hidden_state (bool, optional): A flag to determine whether to return hidden states of the
          model. Defaults to False.
        """

        # Squeeze the channel dimension so that the tensor has shape (height, width)
        input_values = input_values.squeeze(1)

        # Swap the height and width dimensions so that the tensor has shape (width, height)
        # 6,1,128,1024
        input_values = input_values.transpose(1, 2)
<<<<<<< HEAD
        outputs = self.model(
            input_values, 
            attention_mask,
            output_attentions=False,
            output_hidden_states=True,
            return_dict=True,
            labels=None
        )
        logits = outputs["logits"]
        last_hidden_state = outputs["hidden_states"][-1] #(batch, sequence, dim)
        cls_state = last_hidden_state[:,0,:] #(batch, dim)

        if self.classifier is None:
            if return_hidden_state:
                output = (logits, cls_state)

            else:
                output = logits
        else:
            output = self.classifier(cls_state)
            
        return output
    
    def get_embeddings(self, input_tensor: torch.Tensor, attention_mask=None, return_hidden_state=False):
        """
        Get the embeddings and logits from the model.

        Args:
            input_tensor (torch.Tensor): The input tensor for the model.

        Returns:
            torch.Tensor: The embeddings from the model.
        """
        # Ensure input tensor has the correct dimensions
        print("shaaaaaaaap",input_tensor.shape)
        
        input_tensor = input_tensor.squeeze(1) 
        print("shaaaaaaaap",input_tensor.shape)
        input_values = input_tensor.transpose(1, 2)  # Swap sequence and feature dims
        
=======
>>>>>>> 1f869b59

        outputs = self.model(
            input_values,
            attention_mask,
            output_attentions=False,
            output_hidden_states=True,
            return_dict=True,
            labels=None,
        )

        logits = outputs["logits"]

        last_hidden_state = outputs["hidden_states"][-1]  # (batch, sequence, dim)
        cls_state = last_hidden_state[:, 0, :]  # (batch, dim)

        if return_hidden_state:
            output = (logits, cls_state)

        else:
            output = logits

        return output

    @torch.inference_mode()
    def get_logits(self, dataloader, device):
        pass

    @torch.inference_mode()
    def get_probas(self, dataloader, device):
        pass

    @torch.inference_mode()
    def get_representations(self, dataloader, device):
        pass


class ASTSequenceClassifierRandomInit(ASTSequenceClassifier):
    def __init__(self, *args, **kwargs):
        super(ASTSequenceClassifierRandomInit, self).__init__(*args, **kwargs)

        config = ASTConfig.from_pretrained(
            self.checkpoint, num_labels=kwargs["num_classes"]
        )
        self.model = ASTForAudioClassification.from_config(config)<|MERGE_RESOLUTION|>--- conflicted
+++ resolved
@@ -14,13 +14,6 @@
         checkpoint: str,
         num_classes: int = None,
         local_checkpoint: str = None,
-<<<<<<< HEAD
-        load_classifier_checkpoint: bool = True,
-        freeze_backbone: bool = False,
-        preprocess_in_model: bool = False, # This isn't implemented for this model (yet?!)
-        classifier: nn.Module | None = None,
-=======
->>>>>>> 1f869b59
         cache_dir: str = None,
         pretrain_info: PretrainInfoConfig = None,
     ):
@@ -35,18 +28,6 @@
         """
         super(ASTSequenceClassifier, self).__init__()
 
-<<<<<<< HEAD
-        super().__init__(
-            num_classes=num_classes,
-            embedding_size=embedding_size,
-            local_checkpoint=local_checkpoint,
-            load_classifier_checkpoint=load_classifier_checkpoint,
-            freeze_backbone=freeze_backbone,
-            preprocess_in_model=preprocess_in_model,
-            pretrain_info=pretrain_info,
-        )
-=======
->>>>>>> 1f869b59
         self.checkpoint = checkpoint
         if pretrain_info:  # either num_classes if provided or pretrain info
             self.hf_path = pretrain_info.hf_path
@@ -127,49 +108,6 @@
         # Swap the height and width dimensions so that the tensor has shape (width, height)
         # 6,1,128,1024
         input_values = input_values.transpose(1, 2)
-<<<<<<< HEAD
-        outputs = self.model(
-            input_values, 
-            attention_mask,
-            output_attentions=False,
-            output_hidden_states=True,
-            return_dict=True,
-            labels=None
-        )
-        logits = outputs["logits"]
-        last_hidden_state = outputs["hidden_states"][-1] #(batch, sequence, dim)
-        cls_state = last_hidden_state[:,0,:] #(batch, dim)
-
-        if self.classifier is None:
-            if return_hidden_state:
-                output = (logits, cls_state)
-
-            else:
-                output = logits
-        else:
-            output = self.classifier(cls_state)
-            
-        return output
-    
-    def get_embeddings(self, input_tensor: torch.Tensor, attention_mask=None, return_hidden_state=False):
-        """
-        Get the embeddings and logits from the model.
-
-        Args:
-            input_tensor (torch.Tensor): The input tensor for the model.
-
-        Returns:
-            torch.Tensor: The embeddings from the model.
-        """
-        # Ensure input tensor has the correct dimensions
-        print("shaaaaaaaap",input_tensor.shape)
-        
-        input_tensor = input_tensor.squeeze(1) 
-        print("shaaaaaaaap",input_tensor.shape)
-        input_values = input_tensor.transpose(1, 2)  # Swap sequence and feature dims
-        
-=======
->>>>>>> 1f869b59
 
         outputs = self.model(
             input_values,
