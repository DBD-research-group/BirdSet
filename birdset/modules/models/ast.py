--- conflicted
+++ resolved
@@ -9,27 +9,6 @@
 log = pylogger.get_pylogger(__name__)
 
 
-<<<<<<< HEAD
-class ASTSequenceClassifier(nn.Module):
-    def __init__(self,
-                 checkpoint: str,
-                 num_classes: int = None,
-                 local_checkpoint: str = None,
-                 cache_dir: str = None,
-                 pretrain_info: PretrainInfoConfig = None,
-                 train_classifier: bool = False):
-        """
-        Note: Either num_classes or pretrain_info must be given
-        Args:
-            checkpoint: huggingface checkpoint path of any model of correct type
-            num_classes: number of classification heads to be used in the model
-            local_checkpoint: local path to checkpoint file
-            cache_dir: specified cache dir to save model files at
-            pretrain_info: hf_path and hf_name of info will be used to infer if num_classes is None
-        """
-        super(ASTSequenceClassifier, self).__init__()
-        self.train_classifier = train_classifier
-=======
 class ASTSequenceClassifier(BirdSetModel):
     EMBEDDING_SIZE = 768
     
@@ -53,7 +32,6 @@
             freeze_backbone=freeze_backbone,
             preprocess_in_model=preprocess_in_model,
         )
->>>>>>> d0fabef8
         self.checkpoint = checkpoint
         self.cache_dir = cache_dir
         self.classifier = classifier
@@ -109,23 +87,19 @@
         """
 
         input_values = input_values.squeeze(1)
-<<<<<<< HEAD
-=======
 
         # Swap the height and width dimensions so that the tensor has shape (width, height)
         # 6,1,128,1024
->>>>>>> d0fabef8
         input_values = input_values.transpose(1, 2)
         outputs = self.model(
-            input_values,
+            input_values, 
             attention_mask,
             output_attentions=False,
             output_hidden_states=True,
             return_dict=True,
-            labels=None,
+            labels=None
         )
         logits = outputs["logits"]
-<<<<<<< HEAD
         last_hidden_state = outputs["hidden_states"][-1] #(batch, sequence, dim)
         cls_state = last_hidden_state[:,0,:] #(batch, dim)
 
@@ -143,21 +117,6 @@
 
         
         
-=======
-
-        last_hidden_state = outputs["hidden_states"][-1]  # (batch, sequence, dim)
-        cls_state = last_hidden_state[:, 0, :]  # (batch, dim)
-
-        if self.classifier is None:
-            if return_hidden_state:
-                output = (logits, cls_state)
-
-            else:
-                output = logits
-        else: 
-            output = self.classifier(cls_state)
-            
->>>>>>> d0fabef8
         return output
     
     def get_embeddings(self, input_tensor: torch.Tensor, attention_mask=None, return_hidden_state=False):
@@ -179,24 +138,28 @@
         
 
         outputs = self.model(
-            input_values, 
+            input_values,
             attention_mask,
             output_attentions=False,
             output_hidden_states=True,
             return_dict=True,
-            labels=None
+            labels=None,
         )
         logits = outputs["logits"]
+
         last_hidden_state = outputs["hidden_states"][-1]  # (batch, sequence, dim)
         cls_state = last_hidden_state[:, 0, :]  # (batch, dim)
 
-        if return_hidden_state:
-            embeddings = (logits, cls_state)
-        else:
-            embeddings = logits
+        if self.classifier is None:
+            if return_hidden_state:
+                output = (logits, cls_state)
 
-        return embeddings, None
-
+            else:
+                output = logits
+        else: 
+            output = self.classifier(cls_state)
+            
+        return output
 
     @torch.inference_mode()
     def get_logits(self, dataloader, device):
