from typing import Optional, Tuple
import timm
import torch
from torch import nn
import torch.nn.functional as F
from torchaudio.compliance import kaldi


class AudioMAEModel(nn.Module):
    """
    Pretrained model for audio classification using the AUDIOMAE model.
    Masked Autoencoders that Listen: https://arxiv.org/abs/2207.06405
    Pretrained weights from Huggingface: gaunernst/vit_base_patch16_1024_128.audiomae_as2m

    The model expect a 1D audio signale sampled with 16kHz and a length of 10s.
    """

    EMBEDDING_SIZE = 768
    MEAN = -4.2677393
    STD = 4.5689974

    def __init__(
        self,
        num_classes: int,
        train_classifier: bool = False,
    ) -> None:
        super().__init__()
        self.model = None  # Placeholder for the loaded model
        self.load_model()
        self.num_classes = num_classes
        self.train_classifier = train_classifier
<<<<<<< HEAD
         # Define a linear classifier to use on top of the embeddings
        if self.train_classifier: 
            self.classifier = nn.Linear(
                in_features=self.EMBEDDING_SIZE, out_features=num_classes
            )
            # self.classifier = nn.Sequential(
            #     nn.Linear(self.EMBEDDING_SIZE, 128),
            #     nn.ReLU(),
            #     nn.Dropout(0.5),
            #     nn.Linear(128, 64),
            #     nn.ReLU(),
            #     nn.Linear(64, self.num_classes),
            # )
            # freeze the model
            for param in self.model.parameters():
                param.requires_grad = False
=======
        # Define a linear classifier to use on top of the embeddings
        self.classifier = nn.Linear(
            in_features=self.EMBEDDING_SIZE, out_features=num_classes
        )
        # self.classifier = nn.Sequential(
        #     nn.Linear(self.EMBEDDING_SIZE, 128),
        #     nn.ReLU(),
        #     nn.Dropout(0.5),
        #     nn.Linear(128, 64),
        #     nn.ReLU(),
        #     nn.Linear(64, self.num_classes),
        # )
        # freeze the model
        for param in self.model.parameters():
            param.requires_grad = False
>>>>>>> 34211967

    def load_model(self) -> None:
        """
        Load the model from Huggingface.
        """
        self.model = timm.create_model(
            "hf_hub:gaunernst/vit_base_patch16_1024_128.audiomae_as2m", pretrained=True
        )

        self.model.eval()

    def preprocess(self, input_values: torch.Tensor) -> torch.Tensor:
        device = input_values.device
        melspecs = []
        for waveform in input_values:
            melspec = kaldi.fbank(
                waveform, htk_compat=True, window_type="hanning", num_mel_bins=128
            )  # shape (n_frames, 128)
            if melspec.shape[0] < 1024:
                melspec = F.pad(melspec, (0, 0, 0, 1024 - melspec.shape[0]))
            else:
                melspec = melspec[:1024]
            melspecs.append(melspec)
        melspecs = torch.stack(melspecs).to(device)
        melspecs = melspecs.unsqueeze(1)  # shape (batch_size, 1, 128, 1024)
        melspecs = (melspecs - self.MEAN) / (self.STD * 2)
        return melspecs

    def forward(
        self, input_values: torch.Tensor, labels: Optional[torch.Tensor] = None
    ) -> torch.Tensor:
        """
        Forward pass through the model.

        Args:
            input_values (torch.Tensor): The input tensor for the classifier.
            labels (Optional[torch.Tensor]): The true labels for the input values. Default is None.

        Returns:
            torch.Tensor: The output of the classifier.
        """
        melspec = self.preprocess(input_values)
        embeddings = self.model(melspec)

        if self.train_classifier:
            # Pass embeddings through the classifier to get the final output
            output = self.classifier(embeddings)
        else:
            output = embeddings

        return output

    def get_embeddings(self, input_tensor: torch.Tensor) -> Tuple[torch.Tensor, None]:
        """
        Get the embeddings and logits from the AUDIOMAE model.

        Args:
            input_tensor (torch.Tensor): The input tensor for the model.

        Returns:
            torch.Tensor: The embeddings from the model.
        """
        melspecs = self.preprocess(input_tensor)
        embeddings = self.model(melspecs)
        return embeddings, None<|MERGE_RESOLUTION|>--- conflicted
+++ resolved
@@ -29,7 +29,6 @@
         self.load_model()
         self.num_classes = num_classes
         self.train_classifier = train_classifier
-<<<<<<< HEAD
          # Define a linear classifier to use on top of the embeddings
         if self.train_classifier: 
             self.classifier = nn.Linear(
@@ -46,23 +45,6 @@
             # freeze the model
             for param in self.model.parameters():
                 param.requires_grad = False
-=======
-        # Define a linear classifier to use on top of the embeddings
-        self.classifier = nn.Linear(
-            in_features=self.EMBEDDING_SIZE, out_features=num_classes
-        )
-        # self.classifier = nn.Sequential(
-        #     nn.Linear(self.EMBEDDING_SIZE, 128),
-        #     nn.ReLU(),
-        #     nn.Dropout(0.5),
-        #     nn.Linear(128, 64),
-        #     nn.ReLU(),
-        #     nn.Linear(64, self.num_classes),
-        # )
-        # freeze the model
-        for param in self.model.parameters():
-            param.requires_grad = False
->>>>>>> 34211967
 
     def load_model(self) -> None:
         """
