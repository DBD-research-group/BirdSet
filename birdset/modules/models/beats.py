--- conflicted
+++ resolved
@@ -14,16 +14,12 @@
 
     EMBEDDING_SIZE = 768
 
-<<<<<<< HEAD
     def __init__(
             self,
             num_classes: int,
             local_checkpoint: str = None,
             train_classifier: bool = False,
         ) -> None:
-=======
-    def __init__(self, num_classes: int, train_classifier: bool = False) -> None:
->>>>>>> 34211967
         super().__init__()
         self.model = None  # Placeholder for the loaded model
         self.load_model()
@@ -39,20 +35,6 @@
         # self.classifier = nn.Linear(
         #     in_features=self.EMBEDDING_SIZE, out_features=num_classes
         # )
-<<<<<<< HEAD
-=======
-        self.classifier = nn.Sequential(
-            nn.Linear(self.EMBEDDING_SIZE, 128),
-            nn.ReLU(),
-            nn.Dropout(0.5),
-            nn.Linear(128, 64),
-            nn.ReLU(),
-            nn.Linear(64, self.num_classes),
-        )
-
-        # freeze the model
-        #! Dont freeze when finetuning
->>>>>>> 34211967
         if self.train_classifier:
             self.classifier = nn.Sequential(
                 nn.Linear(self.EMBEDDING_SIZE, 128),
