--- conflicted
+++ resolved
@@ -10,12 +10,8 @@
     """
     Pretrained model for audio classification using the BEATs model.
     """
-<<<<<<< HEAD
-    EMBEDDING_SIZE = 496*768
-    
-=======
     EMBEDDING_SIZE = 768
->>>>>>> 8fd7c295
+
 
     def __init__(
             self,
