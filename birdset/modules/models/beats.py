from typing import Optional


from birdset.modules.models.BEATs import BEATs, BEATsConfig
import torch
from torch import nn
from typing import Tuple


class BEATsModel(nn.Module):
    """
    Pretrained model for audio classification using the BEATs model.
    """

    EMBEDDING_SIZE = 768

    def __init__(
        self,
        num_classes: int,
        local_checkpoint: str = None,
        train_classifier: bool = False,
    ) -> None:
        super().__init__()
        self.model = None  # Placeholder for the loaded model
        self.load_model()

        if local_checkpoint:
            state_dict = torch.load(local_checkpoint)["state_dict"]
            state_dict = {
                key.replace("model.model.", ""): weight
                for key, weight in state_dict.items()
            }
            self.model.load_state_dict(state_dict)

        self.num_classes = num_classes
        self.train_classifier = train_classifier
        # Define a linear classifier to use on top of the embeddings
        # self.classifier = nn.Linear(
        #     in_features=self.EMBEDDING_SIZE, out_features=num_classes
        # )
        if self.train_classifier:
            self.classifier = nn.Sequential(
                nn.Linear(self.EMBEDDING_SIZE, 128),
                nn.ReLU(),
                nn.Dropout(0.5),
                nn.Linear(128, 64),
                nn.ReLU(),
                nn.Linear(64, self.num_classes),
            )
<<<<<<< HEAD
        
            # freeze the model
            #! Dont freeze when finetuning
=======
            # freeze the model
>>>>>>> f83ac119
            for param in self.model.parameters():
                param.requires_grad = False

    def load_model(self) -> None:
        """
        Load the model from shared storage.
        """
        # load the pre-trained checkpoints
        checkpoint = torch.load("/workspace/models/beats/BEATs_iter3_plus_AS2M.pt")

        cfg = BEATsConfig(checkpoint["cfg"])
        self.model = BEATs(cfg)
        self.model.load_state_dict(checkpoint["model"])
        self.model.eval()

    def forward(
        self, input_values: torch.Tensor, labels: Optional[torch.Tensor] = None
    ) -> torch.Tensor:
        """
        Forward pass through the model.

        Args:
            input_values (torch.Tensor): The input tensor for the classifier.
            labels (Optional[torch.Tensor]): The true labels for the input values. Default is None.

        Returns:
            torch.Tensor: The output of the classifier.
        """
        embeddings = self.get_embeddings(input_values)[0]
        if self.train_classifier:
            flattend_embeddings = embeddings.reshape(embeddings.size(0), -1)
            # Pass embeddings through the classifier to get the final output
            output = self.classifier(flattend_embeddings)
        else:
            output = embeddings

        return output

    def get_embeddings(
        self, input_values: torch.Tensor
    ) -> Tuple[torch.Tensor, torch.Tensor]:
        """
        Get the embeddings and logits from the BEATs model.

        Args:
            input_tensor (torch.Tensor): The input tensor for the model.

        Returns:
            torch.Tensor: The embeddings from the model.
        """
        embeddings = self.model.extract_features(input_values)[
            0
        ]  # outputs a tensor of size 496x768
        cls_state = embeddings[:, 0, :]

        return cls_state, None<|MERGE_RESOLUTION|>--- conflicted
+++ resolved
@@ -47,13 +47,8 @@
                 nn.ReLU(),
                 nn.Linear(64, self.num_classes),
             )
-<<<<<<< HEAD
         
             # freeze the model
-            #! Dont freeze when finetuning
-=======
-            # freeze the model
->>>>>>> f83ac119
             for param in self.model.parameters():
                 param.requires_grad = False
 
