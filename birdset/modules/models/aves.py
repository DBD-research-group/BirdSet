import torch
import datasets
import torch.nn as nn
from typing import Tuple
from birdset.configs import PretrainInfoConfig
from torchaudio.models import wav2vec2_model
import json
from typing import Optional


class AvesClassifier(nn.Module):
    """
    Pretrained model for audio classification using the AVES model.

    This file includes code from AVES by Masato Hagiwara, licensed under the MIT License
    Copyright (c) 2022 Earth Species Project
    Github-Repository: https://github.com/earthspecies/aves
    Paper: https://arxiv.org/abs/2210.14493

    Important Parameters:
    ---------------------
    model_path: Path to the AVES model checkpoint.
    n_last_hidden_layer: Number of last hidden layer (from the back) to extract the embeddings from. Default is 1.
    train_classifier: If True, the model will output the embeddings and freeze the feature extractor. Default is False.
    """

    EMBEDDING_SIZE = 768

    def __init__(
        self,
        model_path: str,
        config_path: str,
        num_classes: int = None,
        local_checkpoint: str = None,
        pretrain_info: PretrainInfoConfig = None,
        n_last_hidden_layer: int = 1,
        train_classifier: bool = False,
    ):

        super().__init__()

        self.n_last_hidden_layer = n_last_hidden_layer

        if pretrain_info:
            self.hf_path = pretrain_info.hf_path
            self.hf_name = (
                pretrain_info.hf_name
                if not pretrain_info.hf_pretrain_name
                else pretrain_info.hf_pretrain_name
            )
            if self.hf_path == "DBD-research-group/BirdSet":
                self.num_classes = len(
                    datasets.load_dataset_builder(self.hf_path, self.hf_name)
                    .info.features["ebird_code"]
                    .names
                )
            else:
                self.num_classes = num_classes
        else:
            self.hf_path = None
            self.hf_name = None
            self.num_classes = num_classes

        state_dict = None
        if local_checkpoint:
            state_dict = torch.load(local_checkpoint)["state_dict"]
            state_dict = {
                key.replace("model.model.", ""): weight
                for key, weight in state_dict.items()
            }

        self.config = self.load_config(config_path)
        self.model = wav2vec2_model(**self.config, aux_num_out=None)
        self.model.load_state_dict(torch.load(model_path))
        self.model.feature_extractor.requires_grad_(True)  #! Taken out

        self.train_classifier = train_classifier
        # Define a linear classifier to use on top of the embeddings
<<<<<<< HEAD
=======
        self.classifier = nn.Sequential(
            nn.Linear(self.EMBEDDING_SIZE, 128),
            nn.ReLU(),
            nn.Dropout(0.5),
            nn.Linear(128, 64),
            nn.ReLU(),
            nn.Linear(64, self.num_classes),
        )

>>>>>>> 34211967
        if self.train_classifier:
            self.classifier = nn.Sequential(
                nn.Linear(self.EMBEDDING_SIZE, 128),
                nn.ReLU(),
                nn.Dropout(0.5),
                nn.Linear(128, 64),
                nn.ReLU(),
                nn.Linear(64, self.num_classes),
            )

            for param in self.model.parameters():
                param.requires_grad = False

    def load_config(self, config_path):
        with open(config_path, "r") as ff:
            obj = json.load(ff)

        return obj

    def forward(
        self, input_values: torch.Tensor, labels: Optional[torch.Tensor] = None
    ) -> torch.Tensor:
        embeddings = self.get_embeddings(input_values)[0]
        if self.train_classifier:
            flattend_embeddings = embeddings.reshape(embeddings.size(0), -1)
            # Pass embeddings through the classifier to get the final output
            output = self.classifier(flattend_embeddings)
        else:
            output = embeddings

        return output

    def get_embeddings(self, input_tensor) -> Tuple[torch.Tensor, torch.Tensor]:
        input_tensor = input_tensor.squeeze(1)
        last_hidden_state = self.model.extract_features(input_tensor)[0][
            -self.n_last_hidden_layer
        ]
        cls_state = last_hidden_state[:, 0, :]

        return cls_state, None<|MERGE_RESOLUTION|>--- conflicted
+++ resolved
@@ -76,18 +76,6 @@
 
         self.train_classifier = train_classifier
         # Define a linear classifier to use on top of the embeddings
-<<<<<<< HEAD
-=======
-        self.classifier = nn.Sequential(
-            nn.Linear(self.EMBEDDING_SIZE, 128),
-            nn.ReLU(),
-            nn.Dropout(0.5),
-            nn.Linear(128, 64),
-            nn.ReLU(),
-            nn.Linear(64, self.num_classes),
-        )
-
->>>>>>> 34211967
         if self.train_classifier:
             self.classifier = nn.Sequential(
                 nn.Linear(self.EMBEDDING_SIZE, 128),
