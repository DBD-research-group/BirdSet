import torch
import torch.nn as nn
from transformers import AutoModelForAudioClassification, AutoConfig
import datasets

from birdset.utils import pylogger
from birdset.configs import PretrainInfoConfig

log = pylogger.get_pylogger(__name__)


class Wav2vec2SequenceClassifier(nn.Module):
    def __init__(
        self,
        checkpoint: str,
        num_classes: int = None,
        local_checkpoint: str = None,
        load_classifier_checkpoint: bool = True,
        cache_dir: str = None,
        pretrain_info: PretrainInfoConfig = None,
    ):
        """
        Note: Either num_classes or pretrain_info must be given
        Args:
            checkpoint: huggingface checkpoint path of any model of correct type
            num_classes: number of classification heads to be used in the model
            local_checkpoint: local path to checkpoint file
            cache_dir: specified cache dir to save model files at
            pretrain_info: hf_path and hf_name of info will be used to infer if num_classes is None
        """
<<<<<<< HEAD
        super().__init__(
            num_classes=num_classes,
            embedding_size=embedding_size,
            classifier=classifier,
            local_checkpoint=local_checkpoint,
            load_classifier_checkpoint=load_classifier_checkpoint,
            freeze_backbone=freeze_backbone,
            preprocess_in_model=preprocess_in_model,
            pretrain_info=pretrain_info,
        )
=======
        super(Wav2vec2SequenceClassifier, self).__init__()

>>>>>>> 1f869b59
        self.checkpoint = checkpoint

        if pretrain_info:  # either num_classes if provided or pretrain info
            self.hf_path = pretrain_info.hf_path
            self.hf_name = (
                pretrain_info.hf_name
                if not pretrain_info.hf_pretrain_name
                else pretrain_info.hf_pretrain_name
            )
            self.num_classes = len(
                datasets.load_dataset_builder(self.hf_path, self.hf_name)
                .info.features["ebird_code"]
                .names
            )
        else:
            self.num_classes = num_classes
        self.cache_dir = cache_dir

        state_dict = None
        if local_checkpoint:
            log.info(f">> Loading state dict from local checkpoint: {local_checkpoint}")
            state_dict = torch.load(local_checkpoint)["state_dict"]
            state_dict = {
                key.replace("model.model.", ""): weight
                for key, weight in state_dict.items()
            }
            
            # Process the keys for the classifier
            if self.classifier:
                if self.load_classifier_checkpoint:
                    try:
                        classifier_state_dict = {
                            key.replace("model.classifier.", ""): weight
                            for key, weight in state_dict.items() if key.startswith("model.classifier.")
                        }
                        self.classifier.load_state_dict(classifier_state_dict)
                    except Exception as e:
                        log.error(f"Could not load classifier state dict from local checkpoint: {e}")      

        self.model = AutoModelForAudioClassification.from_pretrained(
            self.checkpoint,
            num_labels=self.num_classes,
            cache_dir=self.cache_dir,
            state_dict=state_dict,
            ignore_mismatched_sizes=True,
        )

    def forward(
        self, input_values, attention_mask=None, labels=None, return_hidden_state=False
    ):
        """
        This method processes the input tensor, primarily by adjusting its dimensions to match the expected
        format of the model. It first squeezes out the channel dimension, assuming it's of size one. The processed tensor is then passed through the model to
        generate outputs.
        Parameters:
        - input_values (Tensor): The main input tensor of shape (channel, height, width).
        - attention_mask (Tensor, optional): An optional mask applied to the input, used in models that
          focus on specific parts of the input like transformers. Defaults to None.
        - labels (Tensor, optional): Labels used for supervised learning, typically for computing loss.
          Defaults to None.
        - return_hidden_state (bool, optional): A flag to determine whether to return hidden states of the
          model. Defaults to False.
        """

        # Squeeze the channel dimension so that the tensor has shape (batch size, wavelength)
        input_values = input_values.squeeze(1)

        outputs = self.model(
            input_values,
            attention_mask,
            output_attentions=False,
            output_hidden_states=return_hidden_state,
            return_dict=True,
        )

        logits = outputs["logits"]

        if return_hidden_state:
            last_hidden_state = outputs["hidden_states"][-1]  # (batch, sequence, dim)
            cls_state = last_hidden_state[:, 0, :]  # (batch, dim)
            output = (logits, cls_state)
        else:
            output = logits

        return output

    @torch.inference_mode()
    def get_logits(self, dataloader, device):
        pass

    @torch.inference_mode()
    def get_probas(self, dataloader, device):
        pass

    @torch.inference_mode()
    def get_representations(self, dataloader, device):
        pass


class Wav2vec2SequenceClassifierRandomInit(Wav2vec2SequenceClassifier):

    def __init__(self, *args, **kwargs):
        super(Wav2vec2SequenceClassifierRandomInit, self).__init__(*args, **kwargs)

        config = AutoConfig.from_pretrained(
            self.checkpoint, num_labels=kwargs["num_classes"]
        )
        self.model = AutoModelForAudioClassification.from_config(config)


class Wav2vec2SequenceClassifierFreezeExtractor(Wav2vec2SequenceClassifier):

    def __init__(self, *args, **kwargs):
        super(Wav2vec2SequenceClassifierFreezeExtractor, self).__init__(*args, **kwargs)
        self.model.freeze_feature_extractor()


class Wav2vec2SequenceClassifierFreezeBase(Wav2vec2SequenceClassifier):

    def __init__(self, *args, **kwargs):
        super(Wav2vec2SequenceClassifierFreezeBase, self).__init__(*args, **kwargs)
        self.model.freeze_base_model()<|MERGE_RESOLUTION|>--- conflicted
+++ resolved
@@ -28,21 +28,8 @@
             cache_dir: specified cache dir to save model files at
             pretrain_info: hf_path and hf_name of info will be used to infer if num_classes is None
         """
-<<<<<<< HEAD
-        super().__init__(
-            num_classes=num_classes,
-            embedding_size=embedding_size,
-            classifier=classifier,
-            local_checkpoint=local_checkpoint,
-            load_classifier_checkpoint=load_classifier_checkpoint,
-            freeze_backbone=freeze_backbone,
-            preprocess_in_model=preprocess_in_model,
-            pretrain_info=pretrain_info,
-        )
-=======
         super(Wav2vec2SequenceClassifier, self).__init__()
 
->>>>>>> 1f869b59
         self.checkpoint = checkpoint
 
         if pretrain_info:  # either num_classes if provided or pretrain info
