--- conflicted
+++ resolved
@@ -32,19 +32,7 @@
             cache_dir: specified cache dir to save model files at
             pretrain_info: hf_path and hf_name of info will be used to infer if num_classes is None
         """
-<<<<<<< HEAD
-        super().__init__(
-            num_classes=num_classes,
-            embedding_size=embedding_size,
-            freeze_backbone=freeze_backbone,
-            local_checkpoint=local_checkpoint,
-            load_classifier_checkpoint=load_classifier_checkpoint,
-            preprocess_in_model=preprocess_in_model,
-        )
-        self.classifier = classifier
-=======
         super().__init__()
->>>>>>> 1f869b59
 
         if pretrain_info:
             self.hf_path = pretrain_info.hf_path
@@ -65,22 +53,12 @@
 
         self.num_channels = num_channels
         self.checkpoint = checkpoint
+        self.local_checkpoint = local_checkpoint
         self.cache_dir = cache_dir
 
         self.model = None
 
         self._initialize_model()
-<<<<<<< HEAD
-        
-        if local_checkpoint:
-            self._load_local_checkpoint()
-
-        if freeze_backbone:
-            for param in self.model.parameters():
-                param.requires_grad = False
-        
-=======
->>>>>>> 1f869b59
 
     def _initialize_model(self):
         """Initializes the ConvNext model based on specified attributes."""
