--- conflicted
+++ resolved
@@ -30,7 +30,6 @@
 
 class EmbeddingDataModule(BaseDataModuleHF):
     def __init__(
-<<<<<<< HEAD
             self,
             dataset: DatasetConfig = DatasetConfig(),
             loaders: LoadersConfig = LoadersConfig(),
@@ -43,19 +42,6 @@
             decoder: EventDecoding | None = None,
             average: bool = True,
             gpu_to_use: int = 0
-=======
-        self,
-        dataset: DatasetConfig = DatasetConfig(),
-        loaders: LoadersConfig = LoadersConfig(),
-        transforms: EmbeddingTransforms = EmbeddingTransforms(),
-        k_samples: int = 0,
-        val_batches: int = None,  # Should val set be created
-        test_ratio: float = 0.5,  # Ratio of test set if val set is also created
-        low_train: bool = False,  # If low train set is used
-        embedding_model: EmbeddingModuleConfig = EmbeddingModuleConfig(),
-        average: bool = True,
-        gpu_to_use: int = 0,
->>>>>>> 34211967
     ):
         """
         DataModule for extracting embeddings as a preprocessing step from audio data.
@@ -132,7 +118,6 @@
         # Check if actually a dict
         dataset = self._ksamples(dataset)
 
-<<<<<<< HEAD
         return dataset
 
     def _concatenate_dataset(self, dataset):
@@ -141,40 +126,17 @@
         """
         return concatenate_datasets([dataset['train'], dataset['valid'], dataset['test']])
 
-=======
-        if self.dataset_config.task == "multilabel":
-            log.info(">> One-hot-encode classes")
-            dataset = dataset.map(
-                self._classes_one_hot,
-                batched=True,
-                batch_size=500,
-                load_from_cache_file=True,
-                num_proc=self.dataset_config.n_workers,
-            )
-
-        return dataset
-
->>>>>>> 34211967
     def _ksamples(self, dataset):
         """
         Use k_samples > 0 if you want control over amount of samples per class. The rest is used for validation and testing.
         If test_ratio == 1 then no validation set even if k_samples == 0!
         """
         if self.k_samples > 0:
-<<<<<<< HEAD
             log.info(f">> Selecting {self.k_samples} Samples per Class this may take a bit...")
             for split in dataset.keys():
                 log.info(f"First sample from {split} split: {dataset[split][35]}"
                          )
             merged_data = self._concatenate_dataset(dataset)
-=======
-            log.info(
-                f">> Selecting {self.k_samples} Samples per Class this may take a bit..."
-            )
-            merged_data = concatenate_datasets(
-                [dataset["train"], dataset["valid"], dataset["test"]]
-            )
->>>>>>> 34211967
 
             # Shuffle the merged data
             merged_data.shuffle()  # TODO: Check if this is affected by the public seed
@@ -185,17 +147,10 @@
             testval_count = defaultdict(int)
             rest_samples = []
             # Iterate over the merged data and select the desired number of samples per class
-<<<<<<< HEAD
             for sample in tqdm(merged_data, total=len(merged_data), desc="Selecting samples"):
                 label = sample['labels']
                 if isinstance(label, list): # For multilabel
                     label = label.index(1)
-=======
-            for sample in tqdm(
-                merged_data, total=len(merged_data), desc="Selecting samples"
-            ):
-                label = sample["labels"]
->>>>>>> 34211967
                 if len(selected_samples[label]) < self.k_samples:
                     selected_samples[label].append(sample)
                     train_count[label] += 1
@@ -267,20 +222,11 @@
                 )
         else:
             if self.val_batches == 0:
-<<<<<<< HEAD
                 if 'valid' in dataset:
                     dataset['test'] = concatenate_datasets([dataset['valid'], dataset['test']])
                     # remove the valid key
                     del dataset['valid']
                 
-=======
-                dataset["test"] = concatenate_datasets(
-                    [dataset["valid"], dataset["test"]]
-                )
-                # remove the valid key
-                del dataset["valid"]
-
->>>>>>> 34211967
             if self.low_train:
                 del dataset["train"]
                 dataset["train"] = dataset["train_low"]
@@ -310,7 +256,6 @@
         def compute_and_update_embedding(sample):
             with torch.no_grad():
                 # Get the embedding for the audio sample
-<<<<<<< HEAD
                 if self.decoder: # This part is specific for BirdSet Data as it uses the decoder
                     for key, value in sample.items(): # Convert to batch of 1
                         if key == 'filepath' or 'start_time' or 'end_time':
@@ -322,9 +267,6 @@
                     sample['audio']['sampling_rate'] = sample['audio']['samplerate']
 
                 embedding = self._get_embedding(sample['audio'])
-=======
-                embedding = self._get_embedding(sample["audio"])
->>>>>>> 34211967
                 # Update the sample with the new embedding
                 sample["embedding"] = {}
                 sample["embedding"]["array"] = embedding.squeeze(0).cpu().numpy()
@@ -339,21 +281,11 @@
         for split in dataset.keys():
             log.info(f">> Extracting Embeddings for {split} Split")
             # Apply the embedding function to each sample in the split
-<<<<<<< HEAD
             dataset[split] = dataset[split].map(compute_and_update_embedding, desc="Extracting Embeddings", load_from_cache_file=False, new_fingerprint=get_new_fingerprint(split), num_proc=self.dataset_config.n_workers)
         
             # Remove 'filepath' attribute if decoder present as decoding then already done
             if self.decoder and 'filepath' in dataset[split].features:
                 dataset[split] = dataset[split].remove_columns('filepath')
-=======
-            dataset[split] = dataset[split].map(
-                compute_and_update_embedding,
-                desc="Extracting Embeddings",
-                load_from_cache_file=True,
-                new_fingerprint=get_new_fingerprint(split),
-                num_proc=self.dataset_config.n_workers,
-            )
->>>>>>> 34211967
 
         log.info(f"Saving emebeddings to disk: {self.embeddings_save_path}")
         dataset.save_to_disk(self.embeddings_save_path)
