from dataclasses import asdict
import torch
import random
import os
from collections import Counter
import lightning as L
import pandas as pd
from datasets import (
    load_dataset,
    load_from_disk,
    Audio,
    DatasetDict,
    Dataset,
    IterableDataset,
    IterableDatasetDict,
)
from torch.utils.data import DataLoader
from copy import deepcopy

from birdset.datamodule.components.transforms import BirdSetTransformsWrapper
from birdset.utils import pylogger
from birdset.configs import DatasetConfig, LoadersConfig

log = pylogger.get_pylogger(__name__)


class BaseDataModuleHF(L.LightningDataModule):
    """
    A base data module for handling datasets using Hugging Face's datasets library.

    Attributes:
        dataset (DatasetConfig): Configuration for the dataset. Defaults to an instance of `DatasetConfig`.
        loaders (LoadersConfig): Configuration for the data loaders. Defaults to an instance of `LoadersConfig`.
        transforms (BirdSetTransformsWrapper): Configuration for the data transformations. Defaults to an instance of `BirdSetTransformsWrapper`.
        extractors (DefaultFeatureExtractor): Configuration for the feature extraction. Defaults to an instance of `DefaultFeatureExtractor`.

    Methods:
        __init__(dataset, loaders, transforms, extractors): Initializes the `BaseDataModuleHF` instance.
        prepare_data(): Prepares the data for use.
        setup(stage): Sets up the data for use.
        train_dataloader(): Returns the data loader for the training data.
        val_dataloader(): Returns the data loader for the validation data.
        test_dataloader(): Returns the data loader for the test data.
    """

    def __init__(
        self,
        dataset: DatasetConfig = DatasetConfig(),
        loaders: LoadersConfig = LoadersConfig(),
        transforms: BirdSetTransformsWrapper = BirdSetTransformsWrapper(),
    ):
        super().__init__()
        self.dataset_config = dataset
        self.loaders_config = loaders
        self.transforms = transforms

        self.data_path = None
        self.train_dataset = None
        self.val_dataset = None
        self.test_dataset = None

        self._prepare_done = False
        self.len_trainset = None
        self.num_train_labels = None
        self.train_label_list = None
        self.disk_save_path = None

        # Make some config parameters accessible
        self.task = self.dataset_config.task
        self.train_batch_size = self.loaders_config.train.batch_size

    @property
    def num_classes(self):
        return self.dataset_config.n_classes

    def prepare_data(self):
        """
        Prepares the data for use.

        This method checks if the data preparation has already been done. If not, it loads the dataset, applies transformations,
        creates train, validation, and test splits, and saves the processed data to disk. If the data has already been prepared,
        this method does nothing.

        The method supports both multilabel and multiclass tasks. For multilabel tasks, it selects a subset of the data,
        applies preprocessing, and selects the necessary columns. For multiclass tasks, it applies preprocessing and selects
        the necessary columns.

        If the feature extractor is configured to return an attention mask, this method adds 'attention_mask' to the list of
        columns to select from the dataset.

        The method saves the processed dataset to disk in the directory specified by the 'data_dir' attribute of the 'dataset'
        configuration, under a subdirectory named after the dataset and the fingerprint of the training data.

        After the data is prepared, this method sets the '_prepare_done' attribute to True and the 'len_trainset' attribute
        to the length of the training dataset.

        Outputs data with the following columns:
            - audio: The preprocessed audio data, containing:
                - 'array': The audio data as a numpy array.
                - 'sampling_rate': The sampling rate of the audio data.
            - labels: The label for the audio data

        """

        log.info("Check if preparing has already been done.")
        if self._prepare_done:
            log.info("Skip preparing.")
            return

        log.info("Prepare Data")

        dataset = self._load_data()
        dataset = self._preprocess_data(dataset)
        dataset = self._create_splits(dataset)

        # set the length of the training set to be accessed by the model
        self.len_trainset = len(dataset["train"])
        self._save_dataset_to_disk(dataset)

        # set to done so that lightning does not call it again
        self._prepare_done = True

    def _preprocess_data(self, dataset):
        """
        Preprocesses the dataset.
        This includes stuff that only needs to be done once.
        """

        return dataset

    def _save_dataset_to_disk(self, dataset: Dataset | DatasetDict):
        """
        Saves the dataset to disk.

        This method sets the format of the dataset to numpy, prepares the path where the dataset will be saved, and saves
        the dataset to disk. If the dataset already exists on disk, it does not save the dataset again.

        Args:
            dataset (datasets.DatasetDict): The dataset to be saved. The dataset should be a Hugging Face `datasets.DatasetDict` object.

        Returns:
            None
        """
        dataset.set_format("np")
<<<<<<< HEAD
        if isinstance(dataset, DatasetDict):
            fingerprints = [dataset[split]._fingerprint for split in dataset]
            fingerprint = "_".join(fingerprints)
        elif isinstance(dataset, Dataset):
            fingerprint = dataset._fingerprint
        else:
            raise ValueError("dataset must be a Dataset or DatasetDict")
=======

        fingerprint = (
            dataset[next(iter(dataset))]._fingerprint
            if isinstance(dataset, DatasetDict)
            else dataset._fingerprint
        )  # changed to next_iter to be more robust
>>>>>>> 34211967

        self.disk_save_path = os.path.join(
            self.dataset_config.data_dir,
            f"{self.dataset_config.dataset_name}_processed_{self.dataset_config.seed}_{fingerprint}",
        )

        if os.path.exists(self.disk_save_path):
            log.info(
                f"Train fingerprint found in {self.disk_save_path}, saving to disk is skipped"
            )
        else:
            log.info(f"Saving to disk: {self.disk_save_path}")
            dataset.save_to_disk(self.disk_save_path)

    def _ensure_train_test_splits(self, dataset: Dataset | DatasetDict) -> DatasetDict:
        if isinstance(dataset, Dataset):
            split_1 = dataset.train_test_split(
                self.dataset_config.val_split,
                shuffle=True,
                seed=self.dataset_config.seed,
            )
            return DatasetDict({"train": split_1["train"], "test": split_1["test"]})
        else:
            if "train" in dataset.keys() and "test" in dataset.keys():
                return dataset
            elif "train" in dataset.keys() and "test" not in dataset.keys():
                return self._ensure_train_test_splits(dataset["train"])
            else:
                dataset = dataset[list(dataset.keys())[0]]
                return self._ensure_train_test_splits(dataset)

    def _create_splits(self, dataset: DatasetDict | Dataset) -> DatasetDict:
        """
        Creates train, validation, and test splits for the dataset.

        This method creates train, validation, and test splits for the dataset. If the dataset is a `Dataset` object, it is
        split into train, validation, and test splits. If the dataset is a `DatasetDict` object, it checks if the dataset
        already has train, validation, and test splits. If not, it creates them.

        Args:
            dataset (Union[DatasetDict, Dataset]): The dataset to be split. The dataset should be a Hugging Face `datasets.Dataset` or `datasets.DatasetDict` object.

        Returns:
            DatasetDict: The dataset with train, validation, and test splits. The keys are the names of the splits and the values are the datasets for each split.
        """
        if isinstance(dataset, Dataset):
            split_1 = dataset.train_test_split(
                self.dataset_config.val_split,
                shuffle=True,
                seed=self.dataset_config.seed,
            )
            split_2 = split_1["test"].train_test_split(
                0.2, shuffle=False, seed=self.dataset_config.seed
            )
            return DatasetDict(
                {
                    "train": split_1["train"],
                    "valid": split_2["train"],
                    "test": split_2["test"],
                }
            )
        elif isinstance(dataset, DatasetDict):
            # check if dataset has train, valid, test splits
            if "train" in dataset.keys() and "valid" in dataset.keys():
                return dataset
            if (
                "train" in dataset.keys()
                and "valid" in dataset.keys()
                and "test" in dataset.keys()
            ):
                return dataset
            if "train" in dataset.keys() and "test" in dataset.keys():
                split = dataset["train"].train_test_split(
                    self.dataset_config.val_split,
                    shuffle=True,
                    seed=self.dataset_config.seed,
                )
                return DatasetDict(
                    {
                        "train": split["train"],
                        "valid": split["test"],
                        "test": dataset["test"],
                    }
                )
            else:
                return self._create_splits(dataset[list(dataset.keys())[0]])

    def _load_data(self, decode: bool = True) -> DatasetDict:
        """
        Load audio dataset from Hugging Face Datasets.

        Returns HF dataset with audio column casted to Audio feature, containing audio data as numpy array and sampling rate.
        """
        log.info("> Loading data set.")

        dataset = load_dataset(
            name=self.dataset_config.hf_name,
            path=self.dataset_config.hf_path,
            cache_dir=self.dataset_config.data_dir,
            num_proc=3,
        )
        if isinstance(dataset, IterableDataset | IterableDatasetDict):
            log.error("Iterable datasets not supported yet.")
            return
        assert isinstance(dataset, DatasetDict | Dataset)
        dataset = self._ensure_train_test_splits(dataset)

        if self.dataset_config.subset:
            dataset = self._fast_dev_subset(dataset, self.dataset_config.subset)

        dataset = dataset.cast_column(
            column="audio",
            feature=Audio(
                sampling_rate=self.dataset_config.sampling_rate,
                mono=True,
                decode=decode,
            ),
        )
        return dataset

    def _fast_dev_subset(self, dataset: DatasetDict, size: int = 500):
        """
        Selects a subset of the dataset for fast development.

        This method selects the first `size` examples from each split in the dataset. This can be useful for quickly testing
        code during development.

        Args:
            dataset (DatasetDict): A Hugging Face `datasets.DatasetDict` object containing the dataset splits.
            size (int, optional): The number of examples to select from each split. Default is 500.

        Returns:
            DatasetDict: The subsetted dataset. The keys are the names of the dataset splits and the values are the subsetted datasets.
        """
        for split in ["train"]:
            random_indices = random.sample(range(len(dataset[split])), size)
            dataset[split] = dataset[split].select(random_indices)
        return dataset

    def _get_dataset(self, split):
        """
        Get Dataset from disk and add run-time transforms to a specified split.
        """

        dataset = load_from_disk(os.path.join(self.disk_save_path, split))

        transforms = deepcopy(self.transforms)
        transforms.set_mode(split)

        if (
            split == "train"
        ):  # we need this for sampler, cannot be done later because set_transform
            self.train_label_list = dataset["labels"]

        # add run-time transforms to dataset
        dataset.set_transform(transforms, output_all_columns=False)

        return dataset

    def _create_weighted_sampler(self):
        label_counts = torch.tensor(self.num_train_labels)
        # calculate sample weights
        sample_weights = (label_counts / label_counts.sum()) ** (-0.5)
        # when no_call = 0 --> 0 probability
        sample_weights = torch.where(
            condition=torch.isinf(sample_weights),
            input=torch.tensor(0),
            other=sample_weights,
        )

        if self.task == "multiclass":
            weight_list = [sample_weights[classes] for classes in self.train_label_list]
        elif self.task == "multilabel":  # sum up weights if multilabel
            weight_list = torch.matmul(
                torch.tensor(self.train_label_list, dtype=torch.float32), sample_weights
            )
        else:
            raise f"dataset config task can not be {self.task}"

        weighted_sampler = torch.utils.data.WeightedRandomSampler(
            weight_list, len(weight_list)
        )

        return weighted_sampler

    def setup(self, stage=None):
        if not self.train_dataset and not self.val_dataset:
            if stage == "fit":
                log.info("fit")
                self.val_dataset = self._get_dataset("valid")
                self.train_dataset = self._get_dataset("train")

        if not self.test_dataset:
            if stage == "test":
                log.info("test")
                self.test_dataset = self._get_dataset("test")

    def _count_labels(self, labels):
        # frequency
        label_counts = Counter(labels)

        if 0 not in label_counts:
            label_counts[0] = 0

        num_labels = max(label_counts)
        counts = [label_counts[i] for i in range(num_labels + 1)]

        return counts

    def _limit_classes(self, dataset, label_name, limit):
        # Count labels
        label_counts = Counter(dataset[label_name])

        # Gather indices for each class
        all_indices = {label: [] for label in label_counts.keys()}
        for idx, label in enumerate(dataset[label_name]):
            all_indices[label].append(idx)

        # Randomly select indices for classes exceeding the limit
        limited_indices = []
        for label, indices in all_indices.items():
            if label_counts[label] > limit:
                limited_indices.extend(random.sample(indices, limit))
            else:
                limited_indices.extend(indices)
        # Subset the dataset
        return dataset.select(limited_indices)

    def _smart_sampling(self, dataset, label_name, class_limit, event_limit):
        def _unique_identifier(x, labelname):
            file = x["filepath"]
            label = x[labelname]
            return {"id": f"{file}-{label}"}

        class_limit = class_limit if class_limit else -float("inf")
        dataset = dataset.map(
            lambda x: _unique_identifier(x, label_name), desc="smart-sampling-1"
        )
        df = pd.DataFrame(dataset)
        path_label_count = df.groupby(["id", label_name], as_index=False).size()
        path_label_count = path_label_count.set_index("id")
        class_sizes = df.groupby(label_name).size()

        for label in class_sizes.index:
            current = path_label_count[path_label_count[label_name] == label]
            total = current["size"].sum()
            most = current["size"].max()

            while total > class_limit or most != event_limit:
                largest_count = current["size"].value_counts()[current["size"].max()]
                n_largest = current.nlargest(largest_count + 1, "size")
                to_del = n_largest["size"].max() - n_largest["size"].min()

                idxs = n_largest[n_largest["size"] == n_largest["size"].max()].index
                if (
                    total - (to_del * largest_count) < class_limit
                    or most == event_limit
                    or most == 1
                ):
                    break
                for idx in idxs:
                    current.at[idx, "size"] = current.at[idx, "size"] - to_del
                    path_label_count.at[idx, "size"] = (
                        path_label_count.at[idx, "size"] - to_del
                    )

                total = current["size"].sum()
                most = current["size"].max()

        event_counts = Counter(dataset["id"])

        all_file_indices = {label: [] for label in event_counts.keys()}
        for idx, label in enumerate(dataset["id"]):
            all_file_indices[label].append(idx)

        limited_indices = []
        for file, indices in all_file_indices.items():
            limit = path_label_count.loc[file]["size"]
            limited_indices.extend(random.sample(indices, limit))

        dataset = dataset.remove_columns("id")
        return dataset.select(limited_indices)

    def _classes_one_hot(self, batch):
        """
        Converts class labels to one-hot encoding.

        This method takes a batch of data and converts the class labels to one-hot encoding.
        The one-hot encoding is a binary matrix representation of the class labels.

        Args:
            batch (dict): A batch of data. The batch should be a dictionary where the keys are the field names and the values are the field data.

        Returns:
            dict: The batch with the "labels" field converted to one-hot encoding. The keys are the field names and the values are the field data.
        """
        label_list = [y for y in batch["labels"]]
        class_one_hot_matrix = torch.zeros(
            (len(label_list), self.num_classes), dtype=torch.float
        )

        for class_idx, idx in enumerate(label_list):
            class_one_hot_matrix[class_idx, idx] = 1

        class_one_hot_matrix = torch.tensor(class_one_hot_matrix, dtype=torch.float32)
        return {"labels": class_one_hot_matrix}

    def train_dataloader(self):
        if self.dataset_config.class_weights_sampler:
            weighted_sampler = self._create_weighted_sampler()
            self.loaders_config.train.shuffle = (
                False  # Mutually exclusive with sampler!
            )
            # Use the weighted_sampler in the DataLoader
            return DataLoader(
                self.train_dataset,
                sampler=weighted_sampler,
                **asdict(self.loaders_config.train),
            )
        else:
            # If class_weights_sampler is not True, return a regular DataLoader without the weighted sampler
            return DataLoader(self.train_dataset, **asdict(self.loaders_config.train))  # type: ignore

    def val_dataloader(self):
        return DataLoader(self.val_dataset, **asdict(self.loaders_config.valid))  # type: ignore

    def test_dataloader(self):
        return DataLoader(self.test_dataset, **asdict(self.loaders_config.test))  # type: ignore<|MERGE_RESOLUTION|>--- conflicted
+++ resolved
@@ -142,7 +142,6 @@
             None
         """
         dataset.set_format("np")
-<<<<<<< HEAD
         if isinstance(dataset, DatasetDict):
             fingerprints = [dataset[split]._fingerprint for split in dataset]
             fingerprint = "_".join(fingerprints)
@@ -150,14 +149,6 @@
             fingerprint = dataset._fingerprint
         else:
             raise ValueError("dataset must be a Dataset or DatasetDict")
-=======
-
-        fingerprint = (
-            dataset[next(iter(dataset))]._fingerprint
-            if isinstance(dataset, DatasetDict)
-            else dataset._fingerprint
-        )  # changed to next_iter to be more robust
->>>>>>> 34211967
 
         self.disk_save_path = os.path.join(
             self.dataset_config.data_dir,
