from datasets import DatasetDict
import datasets
from birdset import utils
from birdset.datamodule.components.transforms import BirdSetTransformsWrapper
from birdset.datamodule.components.event_mapping import XCEventMapping
from . import BaseDataModuleHF
from birdset.configs import DatasetConfig, LoadersConfig

log = utils.get_pylogger(__name__)


class BirdSetDataModule(BaseDataModuleHF):
    """
    A data module for the BirdSet dataset.

    This class handles the loading, preprocessing, and transformation of the BirdSet dataset. It extends the BaseDataModuleHF class.

    Attributes:
        dataset (DatasetConfig): The configuration for the dataset.
        loaders (LoadersConfig): The configuration for the loaders.
        transforms (BirdSetTransformsWrapper): The transforms to be applied to the data.
        mapper (XCEventMapping): The mapping for the events.

    Methods:
        _load_data(decode: bool = False): Loads the data.
        _preprocess_data(dataset): Preprocesses the data.
    """

    def __init__(
        self,
        dataset: DatasetConfig = DatasetConfig(
<<<<<<< HEAD
            data_dir="data_birdset/HSN",
            dataset_name="HSN",
            hf_path="DBD-research-group/BirdSet",
            hf_name="HSN",
=======
            data_dir='data_birdset/HSN',
            hf_path='DBD-research-group/BirdSet',
            hf_name='HSN',
>>>>>>> 679dd4c0
            n_workers=3,
            val_split=0.2,
            task="multilabel",
            classlimit=500,
            eventlimit=5,
            sampling_rate=32000,
        ),
        loaders: LoadersConfig = LoadersConfig(),
        transforms: BirdSetTransformsWrapper = BirdSetTransformsWrapper(),
        mapper: XCEventMapping = XCEventMapping(),
    ):
        """
        Initializes the data module.

        This method initializes the data module with the specified dataset, loaders, transforms, and mapper.
        It then calls the superclass's __init__ method with these arguments.

        Args:
            dataset (DatasetConfig, optional): The configuration for the dataset. Defaults to a DatasetConfig with specific values.
            loaders (LoadersConfig, optional): The configuration for the loaders. Defaults to an empty LoadersConfig.
            transforms (BirdSetTransformsWrapper, optional): The transforms to be applied to the data. Defaults to an empty BirdSetTransformsWrapper.
            mapper (XCEventMapping, optional): The mapping for the events. Defaults to an empty XCEventMapping.

        Returns:
            None
        """

        super().__init__(
            dataset=dataset,
            loaders=loaders,
            transforms=transforms,
        )
        self.event_mapper = mapper

    @property
    def num_classes(self):
        return len(
            datasets.load_dataset_builder(
                self.dataset_config.hf_path, self.dataset_config.hf_name
            )
            .info.features["ebird_code"]
            .names
        )

    def _load_data(self, decode: bool = False):
        """
        Loads the data.
        This method loads the data by calling the superclass's _load_data method.
        Args:
            decode (bool, optional): Whether to decode the data. Defaults to False.
        Returns:
            The loaded data.
        """
        return super()._load_data(decode=decode)

    def _preprocess_data(self, dataset):
        """
        Preprocesses the data.

        This method preprocesses the data based on the task specified in the dataset configuration.
        It handles both multiclass and multilabel tasks.

        Args:
            dataset: The dataset to preprocess.

        Returns:
            The preprocessed dataset.
        """
        if self.dataset_config.task == "multiclass":
            # pick only train and test dataset
            dataset = DatasetDict(
                {split: dataset[split] for split in ["train", "test"]}
            )

            log.info("> Mapping data set.")
            dataset["train"] = dataset["train"].map(
                self.event_mapper,
                remove_columns=["audio"],
                batched=True,
                batch_size=300,
                load_from_cache_file=True,
                num_proc=self.dataset_config.n_workers,
<<<<<<< HEAD
                desc="Event Mapping",
=======
                desc="Train event mapping"
>>>>>>> 679dd4c0
            )

            if (
                self.dataset_config.class_weights_loss
                or self.dataset_config.class_weights_sampler
            ):
                self.num_train_labels = self._count_labels(
                    (dataset["train"]["ebird_code"])
                )

            if self.dataset_config.classlimit and not self.dataset_config.eventlimit:
                log.info(f">> Limiting classes to {self.dataset_config.classlimit}")
                dataset["train"] = self._limit_classes(
                    dataset=dataset["train"],
                    label_name="ebird_code",
                    limit=self.dataset_config.classlimit,
                )
            elif self.dataset_config.classlimit or self.dataset_config.eventlimit:
                log.info(
                    f">> Smart sampling to {self.dataset_config.classlimit=}, {self.dataset_config.eventlimit=}"
                )
                dataset["train"] = self._smart_sampling(
                    dataset=dataset["train"],
                    label_name="ebird_code",
                    class_limit=self.dataset_config.classlimit,
                    event_limit=self.dataset_config.eventlimit,
                )
            dataset = dataset.rename_column("ebird_code", "labels")

        elif self.dataset_config.task == "multilabel":
            # pick only train and test_5s dataset
            dataset = DatasetDict(
                {split: dataset[split] for split in ["train", "test_5s"]}
            )

            log.info(">> Mapping train data.")
            dataset["train"] = dataset["train"].map(
                self.event_mapper,
                remove_columns=["audio"],
                batched=True,
                batch_size=300,
                num_proc=self.dataset_config.n_workers,
<<<<<<< HEAD
                desc="Event Mapping",
=======
                desc="Train event mapping"
>>>>>>> 679dd4c0
            )

            dataset = dataset.rename_column("ebird_code_multilabel", "labels")

            if self.dataset_config.classlimit or self.dataset_config.eventlimit:
                log.info(">> Smart Sampling")  #!TODO: implement custom caching?
                dataset["train"] = self._smart_sampling(
                    dataset=dataset["train"],
                    label_name="ebird_code",
                    class_limit=self.dataset_config.classlimit,
                    event_limit=self.dataset_config.eventlimit,
                )

            log.info(">> One-hot-encode classes")
<<<<<<< HEAD
            dataset = dataset.map(
                self._classes_one_hot,
                batched=True,
                batch_size=500,
                load_from_cache_file=True,
                num_proc=self.dataset_config.n_workers,
                desc="One-hot-encoding",
            )
=======
            for split in ["train", "test_5s"]:
                dataset[split] = dataset[split].map(
                    self._classes_one_hot,
                    batched=True,
                    batch_size=300,
                    load_from_cache_file=True,
                    num_proc=self.dataset_config.n_workers,
                    desc=f"One-hot-encoding {split} labels."
                )
>>>>>>> 679dd4c0

            if (
                self.dataset_config.class_weights_loss
                or self.dataset_config.class_weights_sampler
            ):
                self.num_train_labels = self._count_labels(
                    (dataset["train"]["ebird_code"])
                )

            dataset_test = dataset.pop("test_5s")
            dataset["test"] = dataset_test
        else:
            raise f"{self.dataset_config.task=} is not supported, choose (multilabel, multiclass)"
<<<<<<< HEAD
        dataset["train"] = dataset["train"].select_columns(
            ["filepath", "labels", "detected_events", "start_time", "end_time"]
        )
        # maybe has to be added to test data to avoid two selections
        dataset["test"] = dataset["test"].select_columns(
            ["filepath", "labels", "detected_events", "start_time", "end_time"]
        )
        if self.dataset_config.get("fewshot") is not None:
            dataset = self._fewshot_preprocess(dataset)
=======
        
        for split in ["train", "test"]:
            dataset[split] = dataset[split].select_columns(
                ["filepath", "labels", "detected_events", "start_time", "end_time"]
            )

>>>>>>> 679dd4c0
        return dataset<|MERGE_RESOLUTION|>--- conflicted
+++ resolved
@@ -29,16 +29,10 @@
     def __init__(
         self,
         dataset: DatasetConfig = DatasetConfig(
-<<<<<<< HEAD
             data_dir="data_birdset/HSN",
             dataset_name="HSN",
             hf_path="DBD-research-group/BirdSet",
             hf_name="HSN",
-=======
-            data_dir='data_birdset/HSN',
-            hf_path='DBD-research-group/BirdSet',
-            hf_name='HSN',
->>>>>>> 679dd4c0
             n_workers=3,
             val_split=0.2,
             task="multilabel",
@@ -121,11 +115,7 @@
                 batch_size=300,
                 load_from_cache_file=True,
                 num_proc=self.dataset_config.n_workers,
-<<<<<<< HEAD
-                desc="Event Mapping",
-=======
-                desc="Train event mapping"
->>>>>>> 679dd4c0
+                desc="Train event mapping",
             )
 
             if (
@@ -168,11 +158,7 @@
                 batched=True,
                 batch_size=300,
                 num_proc=self.dataset_config.n_workers,
-<<<<<<< HEAD
-                desc="Event Mapping",
-=======
-                desc="Train event mapping"
->>>>>>> 679dd4c0
+                desc="Train event mapping",
             )
 
             dataset = dataset.rename_column("ebird_code_multilabel", "labels")
@@ -187,16 +173,6 @@
                 )
 
             log.info(">> One-hot-encode classes")
-<<<<<<< HEAD
-            dataset = dataset.map(
-                self._classes_one_hot,
-                batched=True,
-                batch_size=500,
-                load_from_cache_file=True,
-                num_proc=self.dataset_config.n_workers,
-                desc="One-hot-encoding",
-            )
-=======
             for split in ["train", "test_5s"]:
                 dataset[split] = dataset[split].map(
                     self._classes_one_hot,
@@ -204,9 +180,8 @@
                     batch_size=300,
                     load_from_cache_file=True,
                     num_proc=self.dataset_config.n_workers,
-                    desc=f"One-hot-encoding {split} labels."
-                )
->>>>>>> 679dd4c0
+                    desc=f"One-hot-encoding {split} labels.",
+                )
 
             if (
                 self.dataset_config.class_weights_loss
@@ -220,22 +195,10 @@
             dataset["test"] = dataset_test
         else:
             raise f"{self.dataset_config.task=} is not supported, choose (multilabel, multiclass)"
-<<<<<<< HEAD
-        dataset["train"] = dataset["train"].select_columns(
-            ["filepath", "labels", "detected_events", "start_time", "end_time"]
-        )
-        # maybe has to be added to test data to avoid two selections
-        dataset["test"] = dataset["test"].select_columns(
-            ["filepath", "labels", "detected_events", "start_time", "end_time"]
-        )
-        if self.dataset_config.get("fewshot") is not None:
-            dataset = self._fewshot_preprocess(dataset)
-=======
-        
+
         for split in ["train", "test"]:
             dataset[split] = dataset[split].select_columns(
                 ["filepath", "labels", "detected_events", "start_time", "end_time"]
             )
 
->>>>>>> 679dd4c0
         return dataset