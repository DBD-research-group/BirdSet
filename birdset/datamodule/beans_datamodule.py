--- conflicted
+++ resolved
@@ -30,10 +30,6 @@
         Returns HF dataset with audio column casted to Audio feature, containing audio data as numpy array and sampling rate.
         """
         logging.info("> Loading data set.")
-<<<<<<< HEAD
-        print(self.embeddings_save_path)
-=======
->>>>>>> d61e34d6
         dataset = load_dataset(
             name=self.dataset_config.hf_name,
             path=self.dataset_config.hf_path,
@@ -101,13 +97,6 @@
         Preprocess the data. ! For now this is here if the beans_datamodule is used without the embedding datamodule.
         """
 
-<<<<<<< HEAD
-        # Check if actually a dict
-        dataset = self._compute_embeddings(dataset)
-        dataset = self._ksamples(dataset)
-
-=======
->>>>>>> d61e34d6
         if self.dataset_config.task == 'multilabel':
             log.info(">> One-hot-encode classes")
             dataset = dataset.map(
@@ -117,12 +106,4 @@
                 load_from_cache_file=True,
                 num_proc=self.dataset_config.n_workers,
             )
-<<<<<<< HEAD
-        return dataset
-
-
-    
-=======
-
-        return dataset
->>>>>>> d61e34d6
+        return dataset