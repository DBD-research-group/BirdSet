from birdset.datamodule.components.transforms import BirdSetTransformsWrapper
from .base_datamodule import BaseDataModuleHF, DatasetConfig, LoadersConfig
from datasets import load_dataset, IterableDataset, IterableDatasetDict, DatasetDict, Audio, Dataset, concatenate_datasets
from collections import defaultdict
from tabulate import tabulate
from tqdm import tqdm
import logging
from birdset.utils import pylogger
log = pylogger.get_pylogger(__name__)

detection_sets = ['beans_dcase', 'beans_enabirds', 'beans_hiceas', 'beans_rfcx', 'beans_gibbons']

class BEANSDataModule(BaseDataModuleHF):
    def __init__(
            self,
            dataset: DatasetConfig = DatasetConfig(),
            loaders: LoadersConfig = LoadersConfig(),
            transforms: BirdSetTransformsWrapper = BirdSetTransformsWrapper(),
<<<<<<< HEAD
            mapper: None = None,
            k_samples: int = 0
=======
>>>>>>> f651e14f
    ):
        super().__init__(
            dataset=dataset,
            loaders=loaders,
            transforms=transforms
        )
        self.k_samples = k_samples
        self.id_to_label = defaultdict(str)

    def _preprocess_data(self, dataset):
        """
        Preprocess the data. If multilabel is the task we will one hot encode. Use k_samples > 0 if you want control over amount of samples per class. The rest is used for validation and testing.
        """

        if self.k_samples > 0:
            print(f">> Selecting {self.k_samples} Samples per Class this may take a bit...")
            merged_data = concatenate_datasets([dataset['train'], dataset['valid'], dataset['test']])

            # Shuffle the merged data
            merged_data.shuffle() # Check if this is affected by the public seed
            
            # Create a dictionary to store the selected samples per class
            selected_samples = defaultdict(list)
            train_count = defaultdict(int)
            testval_count = defaultdict(int)
            rest_samples = []
            # Iterate over the merged data and select the desired number of samples per class
            for sample in tqdm(merged_data, total=len(merged_data), desc="Selecting samples"):
                label = sample['labels']
                if len(selected_samples[label]) < self.k_samples:
                    selected_samples[label].append(sample)
                    train_count[label] += 1
                else:
                    rest_samples.append(sample)
                    testval_count[label] += 1    

            
            # Create and print table to show class distribution
            headers = ["Class", "#Train-Samples", "#Test,Valid-Samples"]
            rows = []
            
            for class_id in selected_samples.keys():
                rows.append([self.id_to_label[class_id], train_count[class_id], testval_count[class_id]])
            
            print(tabulate(rows, headers, tablefmt="rounded_grid"))
            
            # Flatten the selected samples into a single list
            selected_samples = [sample for samples in selected_samples.values() for sample in samples]

            # Split the selected samples into training, validation, and testing sets
            test_ratio = 0.5

            num_samples = len(rest_samples)
            num_test_samples = int(test_ratio * num_samples)

            train_data = selected_samples
            test_data = rest_samples[:num_test_samples]
            val_data = rest_samples[num_test_samples:]
            
            train_data = Dataset.from_dict({key: [sample[key] for sample in train_data] for key in train_data[0]})
            test_data = Dataset.from_dict({key: [sample[key] for sample in test_data] for key in test_data[0]})
            val_data = Dataset.from_dict({key: [sample[key] for sample in val_data] for key in val_data[0]})

            # Combine into a DatasetDict
            dataset = DatasetDict({
                'train': train_data,
                'valid': val_data,
                'test': test_data
            })

        if self.dataset_config.task == 'multilabel':
            log.info(">> One-hot-encode classes")
            dataset = dataset.map(
                self._classes_one_hot,
                batched=True,
                batch_size=500,
                load_from_cache_file=True,
                num_proc=self.dataset_config.n_workers,
            )

        return dataset



    def _load_data(self,decode: bool = True):    
        """
        Load audio dataset from Hugging Face Datasets. For BEANS the audio column is named path so we will rename it to audio and also rename labels column and remove unamed.

        Returns HF dataset with audio column casted to Audio feature, containing audio data as numpy array and sampling rate.
        """
        logging.info("> Loading data set.")
        dataset = load_dataset(
            name=self.dataset_config.hf_name,
            path=self.dataset_config.hf_path,
            cache_dir=self.dataset_config.data_dir,
            num_proc=3,
        )
        # Leave it here just in case
        if isinstance(dataset, IterableDataset |IterableDatasetDict):
            logging.error("Iterable datasets not supported yet.")
            return
        assert isinstance(dataset, DatasetDict | Dataset)
        dataset = self._ensure_train_test_splits(dataset)

        if self.dataset_config.subset:
            dataset = self._fast_dev_subset(dataset, self.dataset_config.subset)


        if self.dataset_config.dataset_name not in detection_sets:
            # Rename some columns and remove unnamed column (Leftover from BEANS processing)
            
            dataset = dataset.rename_column("label", "labels")
            dataset = dataset.remove_columns('Unnamed: 0')

            # Then we have to map the label to integers if they are strings
            #if isinstance(dataset['train'][0]['labels'],str):
            
            labels = set()
            for split in dataset.keys():
                labels.update(dataset[split]["labels"])

            label_to_id = {lbl: i for i, lbl in enumerate(labels)}
            self.id_to_label = {value: key for key, value in label_to_id.items()} # Save id_to_label to get names later on 

            def label_to_id_fn(batch):
                for i in range(len(batch['labels'])):
                    batch['labels'][i] = label_to_id[batch['labels'][i]]
                return batch

        
            dataset = dataset.map(
                label_to_id_fn,
                batched=True,
                batch_size=500,
                load_from_cache_file=True,
                num_proc=self.dataset_config.n_workers,
            )


        dataset = dataset.rename_column("path", "audio")
        # Normal casting
        dataset = dataset.cast_column(
            column="audio",
            feature=Audio(
                sampling_rate=self.dataset_config.sampling_rate,
                mono=True,
                decode=decode,
            ),
        )
        
        return dataset<|MERGE_RESOLUTION|>--- conflicted
+++ resolved
@@ -16,11 +16,8 @@
             dataset: DatasetConfig = DatasetConfig(),
             loaders: LoadersConfig = LoadersConfig(),
             transforms: BirdSetTransformsWrapper = BirdSetTransformsWrapper(),
-<<<<<<< HEAD
             mapper: None = None,
             k_samples: int = 0
-=======
->>>>>>> f651e14f
     ):
         super().__init__(
             dataset=dataset,
