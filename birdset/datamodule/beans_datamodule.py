from birdset.datamodule.components.transforms import BirdSetTransformsWrapper
from birdset.datamodule.base_datamodule import BaseDataModuleHF
from birdset.configs import DatasetConfig, LoadersConfig
from datasets import load_dataset, IterableDataset, IterableDatasetDict, DatasetDict, Audio, Dataset
from birdset.utils import pylogger
import logging
log = pylogger.get_pylogger(__name__)

detection_sets = ['beans_dcase', 'beans_enabirds', 'beans_hiceas', 'beans_rfcx', 'beans_gibbons']

class BEANSDataModule(BaseDataModuleHF):
    def __init__(
            self,
            dataset: DatasetConfig = DatasetConfig(),
            loaders: LoadersConfig = LoadersConfig(),
            transforms: BirdSetTransformsWrapper = BirdSetTransformsWrapper(),
            
    ):
        super().__init__(
            dataset=dataset,
            loaders=loaders,
            transforms=transforms
        )


    def _load_data(self,decode: bool = True):    
        """
        Load audio dataset from Hugging Face Datasets. For BEANS the audio column is named path so we will rename it to audio and also rename labels column and remove unamed.

        Returns HF dataset with audio column casted to Audio feature, containing audio data as numpy array and sampling rate.
        """
        logging.info("> Loading data set.")
        dataset = load_dataset(
            name=self.dataset_config.hf_name,
            path=self.dataset_config.hf_path,
            cache_dir=self.dataset_config.data_dir,
            num_proc=3,
        )
        # Leave it here just in case
        if isinstance(dataset, IterableDataset |IterableDatasetDict):
            logging.error("Iterable datasets not supported yet.")
            return
        assert isinstance(dataset, DatasetDict | Dataset)
        dataset = self._ensure_train_test_splits(dataset)

        if self.dataset_config.subset:
            dataset = self._fast_dev_subset(dataset, self.dataset_config.subset)


        if self.dataset_config.dataset_name not in detection_sets:
            # Rename some columns and remove unnamed column (Leftover from BEANS processing)
            
            dataset = dataset.rename_column("label", "labels")
            dataset = dataset.remove_columns('Unnamed: 0')

            # Then we have to map the label to integers if they are strings
            #if isinstance(dataset['train'][0]['labels'],str):
            
            labels = set()
            for split in dataset.keys():
                labels.update(dataset[split]["labels"])

            label_to_id = {lbl: i for i, lbl in enumerate(labels)}
            self.id_to_label = {value: key for key, value in label_to_id.items()} # Save id_to_label to get names later on 

            def label_to_id_fn(batch):
                for i in range(len(batch['labels'])):
                    batch['labels'][i] = label_to_id[batch['labels'][i]]
                return batch

        
            dataset = dataset.map(
                label_to_id_fn,
                batched=True,
                batch_size=500,
                load_from_cache_file=True,
                num_proc=self.dataset_config.n_workers,
            )


        dataset = dataset.rename_column("path", "audio")
        # Normal casting
        dataset = dataset.cast_column(
            column="audio",
            feature=Audio(
                sampling_rate=self.dataset_config.sampling_rate,
                mono=True,
                decode=decode,
            ),
        )
        
        return dataset
    
    
    def _preprocess_data(self, dataset):
        """
        Preprocess the data. ! For now this is here if the beans_datamodule is used without the embedding datamodule.
        """

        if self.dataset_config.task == 'multilabel':
            log.info(">> One-hot-encode classes")
            dataset = dataset.map(
                self._classes_one_hot,
                batched=True,
                batch_size=500,
                load_from_cache_file=True,
                num_proc=self.dataset_config.n_workers,
            )
<<<<<<< HEAD

=======
>>>>>>> 189d9a1c
        return dataset<|MERGE_RESOLUTION|>--- conflicted
+++ resolved
@@ -106,8 +106,4 @@
                 load_from_cache_file=True,
                 num_proc=self.dataset_config.n_workers,
             )
-<<<<<<< HEAD
-
-=======
->>>>>>> 189d9a1c
         return dataset