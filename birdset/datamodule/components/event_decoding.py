--- conflicted
+++ resolved
@@ -20,18 +20,6 @@
     extracted_interval : float
         Denotes the fixed duration (in seconds) of the audio segment that is randomly extracted from the extended audio event.
     """
-<<<<<<< HEAD
-
-    def __init__(
-        self,
-        min_len: float = 1,
-        max_len: float = 5,
-        sampling_rate: int = 32000,
-        extension_time: float = 8,
-        extracted_interval: float = 5,
-    ):
-        self.min_len = min_len  # in seconds
-=======
     def __init__(self,
                  min_len: float = 1,
                  max_len: float = 5,
@@ -39,7 +27,6 @@
                  extension_time: float = 6,
                  extracted_interval: float = 5):
         self.min_len = min_len # in seconds
->>>>>>> 679dd4c0
         self.max_len = max_len
         self.sampling_rate = sampling_rate
         self.extension_time = extension_time
