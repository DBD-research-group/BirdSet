--- conflicted
+++ resolved
@@ -3,13 +3,8 @@
 import random
 import warnings
 from pathlib import Path
-<<<<<<< HEAD
-from typing import List, Text, TypedDict, Union
-import torch.nn as nn
-=======
 from typing import List, Text, Union
 from torch import nn
->>>>>>> 679dd4c0
 
 # Related third-party imports
 import librosa
@@ -31,7 +26,6 @@
 from torch_audiomentations.utils.object_dict import ObjectDict
 
 
-
 def pad_spectrogram_width(
     spectrogram: torch.Tensor, target_width: int, value: float
 ) -> torch.Tensor:
@@ -151,51 +145,6 @@
         p: float = 0.5,
     ):
 
-<<<<<<< HEAD
-        if self.use_spectrogram:
-            if (self.spectrogram_augmentations is not None) and (
-                "time_stretch" in self.spectrogram_augmentations
-            ):
-                # Time stretching requires a complex-valued STFT, but returns a power spectrogram.
-                spectrogram = self.transform_to_spectrogram(
-                    waveform_augmented, power=None
-                )
-            else:
-                # When time stretching is not used, we work directly with power spectrograms.
-                spectrogram = self.transform_to_spectrogram(
-                    waveform_augmented, power=2.0
-                )
-
-            spectrogram_augmented = self.augment_spectrogram(spectrogram)
-
-            # Transform spectrogram to mel scale
-            if self.n_mels:
-                spectrogram_augmented = self.transform_to_mel_scale(
-                    spectrogram_augmented
-                )
-
-            if self.db_scale:
-                # Convert spectrogram to decibel (dB) units.
-                spectrogram_augmented = spectrogram_augmented.numpy()
-                spectrogram_augmented = librosa.power_to_db(spectrogram_augmented)
-                spectrogram_augmented = torch.from_numpy(spectrogram_augmented)
-
-            return spectrogram_augmented
-
-        return waveform_augmented
-
-
-class AddBackgroundNoiseHf(torch_audiomentations.AddBackgroundNoise):
-    def __init__(
-        self,
-        noise_data,
-        min_snr_in_db: float = 3.0,
-        max_snr_in_db: float = 30.0,
-        p: float = 0.5,
-    ):
-
-=======
->>>>>>> 679dd4c0
         self.noise_data = noise_data
         self.min_snr_in_db = min_snr_in_db
         self.max_snr_in_db = max_snr_in_db
@@ -235,13 +184,8 @@
         self.transforms = transforms
 
     def __call__(self, inputs, *args, **kwargs):
-<<<<<<< HEAD
-        for transforms in self.transforms:
-            inputs = transforms(inputs, *args, **kwargs)
-=======
         for transform in self.transforms:
             inputs = transform(inputs, *args, **kwargs)
->>>>>>> 679dd4c0
         return inputs
 
 
@@ -255,13 +199,8 @@
     ):
         if np.random.rand() < self.p:
             return self.apply(inputs)
-<<<<<<< HEAD
-        else:
-            return inputs
-=======
 
         return inputs
->>>>>>> 679dd4c0
 
 
 class BackgroundNoise(AudioTransforms):
@@ -329,12 +268,6 @@
 
         return augmented_audio
 
-<<<<<<< HEAD
-
-# Mix not officially released yet
-class MultilabelMix(BaseWaveformTransform):
-=======
->>>>>>> 679dd4c0
 
 # Mix not officially released yet
 class MultilabelMix(BaseWaveformTransform):
@@ -379,7 +312,7 @@
         elif mix_target == "union":
             self._mix_target = lambda target, background_target, snr: torch.maximum(
                 target, background_target
-            )           
+            )
         else:
             raise ValueError("mix_target must be one of 'original' or 'union'.")
 
@@ -394,7 +327,7 @@
     ):
 
         batch_size, num_channels, num_samples = samples.shape
-        
+
         snr_distribution = torch.distributions.Uniform(
             low=torch.tensor(
                 self.min_snr_in_db,
@@ -407,7 +340,7 @@
                 device=samples.device,
             ),
             validate_args=True,
-        ) # sample uniformly from this distribution (low and high values)
+        )  # sample uniformly from this distribution (low and high values)
 
         # randomize SNRs
         self.transform_parameters["snr_in_db"] = snr_distribution.sample(
@@ -437,12 +370,20 @@
         for i in range(batch_size):
             possible_indices = list(range(batch_size))
 
-            if len(possible_indices) > 1:# avoid error if only one sample is chosen
-                possible_indices.remove(i)  # Remove the current index to avoid self-mixing
-                sample_indices[i] = torch.tensor([possible_indices[torch.randint(0, len(possible_indices), (1,)).item()]])
+            if len(possible_indices) > 1:  # avoid error if only one sample is chosen
+                possible_indices.remove(
+                    i
+                )  # Remove the current index to avoid self-mixing
+                sample_indices[i] = torch.tensor(
+                    [
+                        possible_indices[
+                            torch.randint(0, len(possible_indices), (1,)).item()
+                        ]
+                    ]
+                )
             else:
                 # If there's only one sample, we can set the index to a default value or skip
-                sample_indices[i] = torch.tensor([0]) 
+                sample_indices[i] = torch.tensor([0])
         self.transform_parameters["sample_indices"] = sample_indices
 
     def apply_transform(
@@ -463,17 +404,25 @@
             mixed_targets = targets.clone()
         else:
             mixed_targets = None
-        
-        batch_size,_, waveform_length = mixed_samples.shape
+
+        batch_size, _, waveform_length = mixed_samples.shape
 
         for i in range(num_mixes):
             current_indices = sample_indices[:, i]
             background_samples = Audio.rms_normalize(samples[current_indices])
 
-            idx = torch.randint(0, waveform_length, (batch_size,), device=background_samples.device)
-            arange = torch.arange(waveform_length, device=background_samples.device).unsqueeze(0).expand(batch_size, -1)
+            idx = torch.randint(
+                0, waveform_length, (batch_size,), device=background_samples.device
+            )
+            arange = (
+                torch.arange(waveform_length, device=background_samples.device)
+                .unsqueeze(0)
+                .expand(batch_size, -1)
+            )
             rolled_indices = (arange + idx.unsqueeze(1)) % waveform_length
-            background_samples = background_samples.squeeze(1)[torch.arange(batch_size).unsqueeze(1), rolled_indices].unsqueeze(1)
+            background_samples = background_samples.squeeze(1)[
+                torch.arange(batch_size).unsqueeze(1), rolled_indices
+            ].unsqueeze(1)
             background_rms = calculate_rms(mixed_samples) / (
                 10 ** (snr.unsqueeze(dim=-1) / 20)
             )
@@ -491,10 +440,7 @@
             target_rate=target_rate,
         )
 
-<<<<<<< HEAD
-
-=======
->>>>>>> 679dd4c0
+
 class NoCallMixer:
     """
     A class used to mix no-call samples into the dataset.
