--- conflicted
+++ resolved
@@ -481,7 +481,6 @@
 
 
 class EmbeddingTransforms(BirdSetTransformsWrapper):
-<<<<<<< HEAD
     def __init__(self,
                 task: Literal['multiclass', 'multilabel'] = "multilabel",
                 sampling_rate: int = 32000,
@@ -496,38 +495,6 @@
         super().__init__(task, sampling_rate, model_type, spectrogram_augmentations, waveform_augmentations, decoding, feature_extractor, max_length, nocall_sampler, preprocessing)
     
     
-=======
-    def __init__(
-        self,
-        task: Literal["multiclass", "multilabel"] = "multilabel",
-        sampling_rate: int = 32000,
-        model_type: Literal["vision", "waveform"] = "vision",
-        spectrogram_augmentations: DictConfig = DictConfig(
-            {}
-        ),  # TODO: typing is wrong, can also be List of Augmentations
-        waveform_augmentations: DictConfig = DictConfig(
-            {}
-        ),  # TODO: typing is wrong, can also be List of Augmentations
-        decoding: EventDecoding | None = None,
-        feature_extractor: DefaultFeatureExtractor = DefaultFeatureExtractor(),
-        max_length: int = 5,
-        nocall_sampler: NoCallMixer | None = None,
-        preprocessing: PreprocessingConfig | None = PreprocessingConfig(),
-    ) -> None:
-        super().__init__(
-            task,
-            sampling_rate,
-            model_type,
-            spectrogram_augmentations,
-            waveform_augmentations,
-            decoding,
-            feature_extractor,
-            max_length,
-            nocall_sampler,
-            preprocessing,
-        )
-
->>>>>>> 34211967
     def transform_values(self, batch):
         if "embedding" not in batch.keys():
             raise ValueError(f"There is no embedding in batch {batch.keys()}")
