from typing import Literal
from birdset import utils

import numpy as np
from omegaconf import DictConfig
from birdset.datamodule.components.feature_extraction import DefaultFeatureExtractor
from birdset.datamodule.components.event_decoding import EventDecoding
<<<<<<< HEAD
from birdset.datamodule.components.augmentations import Compose, NoCallMixer, PowerToDB
from birdset.modules.models.embedding_abstract import EmbeddingModel
from birdset.modules.embedding_module import EmbeddingModuleConfig
=======
from birdset.datamodule.components.augmentations import NoCallMixer, PowerToDB
>>>>>>> f651e14f

import torch
import torchaudio

from birdset.datamodule.components.resize import Resizer
import torch_audiomentations
from torchaudio.transforms import Spectrogram, MelScale
import torchvision

log = utils.get_pylogger(__name__)


# TODO not a dataclass
class PreprocessingConfig:
    """
    A class used to configure the preprocessing steps for the audio data.

    Attributes
    ----------
    spectrogram_conversion : Spectrogram
        The configuration for converting the audio waveform to a spectrogram. If not provided, a default Spectrogram configuration is used.
    resizer : Resizer
        The configuration for resizing the spectrogram. If not provided, a default Resizer configuration is used.
    melscale_conversion : MelScale
        The configuration for converting the spectrogram to a Mel scale. If not provided, a default MelScale configuration is used.
    dbscale_conversion : PowerToDB
        The configuration for converting the spectrogram to a dB scale. If not provided, a default PowerToDB configuration is used.
    normalize_spectrogram : bool
        Whether to normalize the spectrogram. Defaults to True.
    normalize_waveform : bool, optional
        Whether to normalize the audio waveform. If not provided, no normalization is applied to the waveform.
    mean : float
        The mean value used for normalization. Defaults to -4.268 (calculated on AudioSet).
    std : float
        The standard deviation used for normalization. Defaults to -4.569 (calculated on AudioSet).
    """
    def __init__(
        self,
        spectrogram_conversion: Spectrogram | None = Spectrogram(
            n_fft=1024,
            hop_length=320,
            power=2.0,
        ),
        resizer: Resizer | None = Resizer(
            db_scale=True, # manually adjusted!! False when not using it
        ),
        melscale_conversion: MelScale | None = MelScale(
            n_mels=128,
            sample_rate=32000,
            n_stft=513, # n_fft//2+1!!! how to include in code
        ),
        dbscale_conversion: PowerToDB | None = PowerToDB(),
        normalize_spectrogram=True,
        normalize_waveform=None,
        mean=-4.268,  # calculated on AudioSet
        std=-4.569,  # calculated on AudioSet
    ):
        self.spectrogram_conversion = spectrogram_conversion
        self.resizer = resizer
        self.melscale_conversion = melscale_conversion
        self.dbscale_conversion = dbscale_conversion
        self.normalize_spectrogram = normalize_spectrogram
        self.normalize_waveform = normalize_waveform
        self.mean = mean
        self.std = std


class BaseTransforms:
    """
    Base class to handle audio transformations for different model types and modes.

    Attributes:
        mode (str): The mode in which the class is operating. Can be "train", "valid", "test", or "predict".
        sampling_rate (int): The sampling rate of the audio data.
        max_length (int): Maximum segment lenght in seconds
        decoding (EventDecoding): Detecting events in sample (EventDecoding if None given)
        feature_extractor (DefaultFeatureExtractor): Configuration for extracting events from the audio data (DefaultFeatureExtractor id None given)
    """
    
    def __init__(self, 
                 task: Literal['multiclass', 'multilabel'] = "multiclass", 
                 sampling_rate:int = 32000, 
                 max_length:int = 5, 
                 decoding: EventDecoding | None = None,
                 feature_extractor : DefaultFeatureExtractor | None = None) -> None:
        self.mode = "train"
        self.task = task
        self.sampling_rate = sampling_rate
        self.max_length = max_length
        self.event_decoder = decoding
        if self.event_decoder is None:
            self.event_decoder = EventDecoding(min_len=0,
                                          max_len=self.max_length,
                                          sampling_rate=self.sampling_rate)
        self.feature_extractor = feature_extractor
        if self.feature_extractor is None:
            self.feature_extractor = DefaultFeatureExtractor(feature_size=1,
                                                             sampling_rate=self.sampling_rate,
                                                             padding_value=0.0,
                                                             return_attention_mask=False)
        assert type(self.feature_extractor) == DefaultFeatureExtractor, "Feature Extractor must be of type DefaultFeatureExtractor"
    
    def _transform(self, batch):
        """
        Called when tansformer is called
        Applies transformations to a batch of data.
        
        1. Applies Event Decoding (almost always)
        2. Applies feature extraction with FeatureExtractor
        """
        batch = self.decode_batch(batch)
        
        input_values, labels = self.transform_values(batch)
        
        labels = self.transform_labels(labels)

        return {"input_values": input_values, "labels": labels}
    
    def decode_batch(self, batch):
        # we overwrite the feature extractor with None because we can do this here manually 
        # this is quite complicated if we want to make adjustments to non bird methods
        if self.event_decoder is not None: 
            batch = self.event_decoder(batch)
        
        return batch
    
    def transform_values(self, batch):
        if not "audio" in batch.keys():
            raise ValueError(f"There is no audio in batch {batch.keys()}")
        
        # audio collating and padding
        waveform_batch = [audio["array"] for audio in batch["audio"]]
        
        # extract/pad/truncate
        # max_length determains the difference with input waveforms as factor 5 (embedding)
        max_length = int(int(self.sampling_rate) * int(self.max_length)) #!TODO: how to determine 5s
        assert type(self.feature_extractor) == DefaultFeatureExtractor,        "Feature Extractor must be of type DefaultFeatureExtractor"
        waveform_batch = self.feature_extractor(
            waveform_batch,
            padding='max_length',
            max_length=max_length, 
            truncation=True,
            return_attention_mask=True
        )
        
        # i dont know why it was unsqueezed earlier, but this solves the problem of dimensionality (is now the same, if you augment further or not...)
        # waveform_batch = waveform_batch["input_values"].unsqueeze(1)
        waveform_batch = waveform_batch["input_values"]
        
        return waveform_batch, batch["labels"]
    
    def transform_labels(self, labels):
        if self.task == "multilabel": #for bcelosswithlogits
            labels = torch.tensor(labels, dtype=torch.float16)
        
        elif self.task =="multiclass":
            labels = labels
        
        return labels
    
    def set_mode(self, mode):
        self.mode = mode
    
    def _prepare_call(self):
        """
        Overwrite this to prepare the call
        """
        return
    
    
    def __call__(self, batch, **kwargs):
        self._prepare_call()
        batch = self._transform(batch)

        return batch

class BirdSetTransformsWrapper(BaseTransforms):
    """
    A class to handle audio transformations for different model types and modes.

    Attributes
    ----------
    task : str
        Specifies the type of task (e.g., 'multiclass' or 'multilabel').
    sampling_rate : int
        The sampling rate at which the audio data should be processed.
    model_type : str
        Indicates the type of model (e.g. 'vision' for spectrogram-based models or 'waveform' for waveform-based models).
    spectrogram_augmentations : DictConfig
        The set of augmentations to be applied to the spectrogram data.
    waveform_augmentations : DictConfig
        The set of augmentations to be applied to the waveform data.
    decoding : EventDecoding | None
        The component responsible for data decoding.
    feature_extractor : DefaultFeatureExtractor
        The component responsible for feature extraction.
    max_length : int
        The maximum length for the processed data segments in seconds.
    nocall_sampler : NoCallMixer | None
        The no-call sampler component, if configured.
    preprocessing : PreprocessingConfig | None
        A preprocessing configuration or None if no preprocessing is required.
    """
    def __init__(self,
                task: Literal['multiclass', 'multilabel'] = "multilabel",
                sampling_rate: int = 32000,
                model_type: Literal['vision', 'waveform'] = "vision",
                spectrogram_augmentations: DictConfig = DictConfig({}), # TODO: typing is wrong, can also be List of Augmentations
                waveform_augmentations: DictConfig = DictConfig({}), # TODO: typing is wrong, can also be List of Augmentations
                decoding: EventDecoding | None = None,
                feature_extractor: DefaultFeatureExtractor = DefaultFeatureExtractor(),
                max_length: int = 5,
                nocall_sampler: NoCallMixer | None = None, 
                preprocessing: PreprocessingConfig | None = PreprocessingConfig()
            ):
        super().__init__(task, sampling_rate, max_length, decoding, feature_extractor)

        self.modes_to_skip = ["test", "predict"]

        self.model_type = model_type
        self.preprocessing = preprocessing
        self.waveform_augmentations = waveform_augmentations
        self.spectrogram_augmentations = spectrogram_augmentations
        self.nocall_sampler = nocall_sampler

        # waveform augmentations
        wave_aug = []
        for wave_aug_name in waveform_augmentations:
            aug = self.waveform_augmentations.get(wave_aug_name)
            wave_aug.append(aug)

        self.wave_aug = torch_audiomentations.Compose(
            transforms=wave_aug,
            output_type="object_dict")

        # spectrogram augmentations
        spec_aug = []
        for spec_aug_name in self.spectrogram_augmentations:
            aug = self.spectrogram_augmentations.get(spec_aug_name)
            spec_aug.append(aug)
        # if i set a debug point here, it takes ~15 skips to get to the value we need from the yaml file 
        self.spec_aug = torchvision.transforms.Compose(
            transforms=spec_aug)
    
    def transform_values(self, batch):
        if not "audio" in batch.keys():
            raise ValueError(f"There is no audio in batch {batch.keys()}")
        
        # audio collating and padding
        waveform_batch = self._get_waveform_batch(batch)
        
        attention_mask = waveform_batch["attention_mask"]
        input_values = waveform_batch["input_values"]
        input_values = input_values.unsqueeze(1)
        labels = torch.tensor(batch["labels"])

        if self.wave_aug: 
            input_values, labels = self._waveform_augmentation(input_values, labels)
        
        if self.nocall_sampler and self.task == "multilabel":
            input_values, labels = self.nocall_sampler(input_values, labels) 
        
        if self.preprocessing is not None:
            input_values = self._preprocess(input_values, attention_mask)
        
        return input_values, labels

    def _preprocess(self, input_values: torch.Tensor, attention_mask: torch.Tensor) -> torch.Tensor:
        if self.preprocessing.normalize_waveform:
            input_values = self._waveform_scaling(input_values, attention_mask)
        
        if self.model_type == "vision" and self.preprocessing.spectrogram_conversion is not None:
            spectrograms = self.preprocessing.spectrogram_conversion(input_values)

            if self.spec_aug:
                spectrograms = self.spec_aug(spectrograms)

            if self.preprocessing.melscale_conversion:
                spectrograms = self.preprocessing.melscale_conversion(spectrograms)

            if self.preprocessing.dbscale_conversion:
                # spectrograms = [spectrogram.numpy() for spectrogram in spectrograms]
                # spectrograms = torch.from_numpy(librosa.power_to_db(spectrograms)) #list to tensor!
                spectrograms = self.preprocessing.dbscale_conversion(spectrograms) # different results??

            if self.preprocessing.resizer:
                spectrograms = self.preprocessing.resizer.resize_spectrogram_batch(spectrograms)
                
            if self.preprocessing.normalize_spectrogram:
                spectrograms = (spectrograms - self.preprocessing.mean) / self.preprocessing.std
            
            input_values = spectrograms
        return input_values

    
    def _waveform_augmentation(self, input_values, labels):
        if self.task == "multilabel":
            labels = labels.unsqueeze(1).unsqueeze(1)
            output_dict = self.wave_aug(
                samples=input_values, 
                sample_rate=self.sampling_rate,
                targets=labels
            )
            labels = output_dict.targets.squeeze(1).squeeze(1)

        elif self.task == "multiclass": #multilabel mix is questionable
            output_dict = self.wave_aug(
                    samples=input_values, 
                    sample_rate=self.sampling_rate,
                )
            
        input_values = output_dict.samples
        
        return input_values, labels

    def _get_waveform_batch(self, batch):
        waveform_batch = [audio["array"] for audio in batch["audio"]]
        
        # extract/pad/truncate
        # max_length determains the difference with input waveforms as factor 5 (embedding)
        max_length = int(int(self.sampling_rate) * int(self.max_length)) #!TODO: how to determine 5s
        waveform_batch = self.feature_extractor(
            waveform_batch,
            padding='max_length',
            max_length=max_length, 
            truncation=True,
            return_attention_mask=True
        )
        
        return waveform_batch

    def _zero_mean_unit_var_norm(
            self, input_values, attention_mask, padding_value=0.0
    ):
        #w2v2
        # instance normalization taken from huggingface
        if attention_mask is not None:
            attention_mask = np.array(attention_mask, np.int32)
            normed_input_values = []

            for vector, length in zip(input_values, attention_mask.sum(-1)):
                normed_slice = (vector - vector[:length].mean()) / np.sqrt(vector[:length].var() + 1e-7)
                if length < normed_slice.shape[0]:
                    normed_slice[length:] = padding_value

                normed_input_values.append(normed_slice)
        else:
            normed_input_values = [(x - x.mean()) / np.sqrt(x.var() + 1e-7) for x in input_values]

        return torch.stack(normed_input_values)

    def _min_max_scaling(
            self, input_values, attention_mask=None, padding_value=0.0
    ):
        input_values = input_values.squeeze(1) #?
        # instance normalization to [-1,1]
        normed_input_values = []

        if attention_mask is not None: 
            attention_mask = np.array(attention_mask, np.int32)

            for vector, mask in zip(input_values, attention_mask):
                # 0 vector! 
                masked_vector = vector[mask==1]

                # check if masked vector is empty
                if masked_vector.size == 0:
                    normed_vector = np.full(vector.shape, padding_value)
                    #!TODO: check 0 length soundscape files

                min_val = masked_vector.min()
                max_val = masked_vector.max()

                normed_vector = 2 * ((vector - min_val) / (max_val - min_val + 1e-7)) - 1
                normed_vector[mask==0] = padding_value

                normed_input_values.append(normed_vector)
        else:
            for x in input_values:
                min_val = x.min()
                max_val = x.max()
                normed_vector = 2 * ((x - min_val) / (max_val - min_val + 1e-7)) - 1
                
                normed_input_values.append(normed_vector)
        return torch.stack(normed_input_values)

    def _zero_center_and_peak_normalization(self, input_values: torch.Tensor, target_peak: float = 0.25,) -> torch.Tensor:
        """Zero-centers and peak normalizes the input values to a specified target peak amplitude.

        Args:
            input_values (torch.Tensor): The input tensor with shape [..., T].
            target_peak (float): The target peak value for normalization.

        Returns:
            torch.Tensor: The normalized and reshaped tensor.
        """

        # Clone to avoid modifying the original tensor
        input_values = input_values.clone()

        # Subtract mean along the last dimension for zero-centering
        input_values -= torch.mean(input_values, dim=-1, keepdim=True)

        # Calculate the peak normalization factor
        peak_norm = torch.max(torch.abs(input_values), dim=-1, keepdim=True)[0]

        # Normalize the tensor to the peak value, avoiding division by zero
        input_values = torch.where(
            peak_norm > 0.0,
            input_values / peak_norm,
            input_values
        )

        # Scale to the target peak amplitude
        input_values *= target_peak

        # Reshape the tensor
        #input_values = input_values.view(-1, input_values.shape[-1])

        return input_values
    
    def _waveform_scaling(self, audio_augmented, attention_mask):
        #TODO vectorize this
        if self.preprocessing.normalize_waveform == "instance_normalization":
            # normalize #!TODO: do we have to normalize before spectrogram? '#TODO Implement normalizaton module
            audio_augmented = self._zero_mean_unit_var_norm(
                input_values=audio_augmented,
                attention_mask=attention_mask
            )
        elif self.preprocessing.normalize_waveform == "instance_min_max":
            audio_augmented = self._min_max_scaling(
                input_values=audio_augmented,
                attention_mask=attention_mask
            )
        elif self.preprocessing.normalize_waveform == "instance_peak_normalization":
            audio_augmented = self._zero_center_and_peak_normalization(
                input_values=audio_augmented,
            )
        return audio_augmented
   
    def _prepare_call(self):
        if self.mode in self.modes_to_skip:
            self.wave_aug = None
            self.spec_aug = None
            self.nocall_sampler = None
        return
<<<<<<< HEAD
    
class EmbeddingTransforms(BirdSetTransformsWrapper):
    def __init__(self,
                task: Literal['multiclass', 'multilabel'] = "multilabel",
                sampling_rate: int = 32000,
                model_type: Literal['vision', 'waveform'] = "vision",
                embedding_model: EmbeddingModuleConfig = EmbeddingModuleConfig(), # Model for extracting the embeddings
                spectrogram_augmentations: DictConfig = DictConfig({}), # TODO: typing is wrong, can also be List of Augmentations
                waveform_augmentations: DictConfig = DictConfig({}), # TODO: typing is wrong, can also be List of Augmentations
                decoding: EventDecoding | None = None,
                feature_extractor: DefaultFeatureExtractor = DefaultFeatureExtractor(),
                max_length: int = 5,
                nocall_sampler: NoCallMixer | None = None, 
                preprocessing: PreprocessingConfig | None = PreprocessingConfig()) -> None:
        super().__init__(task, sampling_rate, model_type, spectrogram_augmentations, waveform_augmentations, decoding, feature_extractor, max_length, nocall_sampler, preprocessing)
        self.embedding_model = embedding_model.model
=======


class EmbeddingTransforms(BaseTransforms):
    def __init__(self, task: Literal['multiclass', 'multilabel'] = "multiclass", sampling_rate: int = 3200, max_length: int = 5, decoding: EventDecoding | None = None, feature_extractor: DefaultFeatureExtractor | None = None) -> None:
        super().__init__(task, sampling_rate, max_length, decoding, feature_extractor)
>>>>>>> f651e14f
    
    
    def _get_waveform_batch(self, batch):
        print(torch.cuda.is_available())
        embeddings_waveform_batch = []
        for audio in batch["audio"]:
            embedding = self._get_embedding(audio, audio['sampling_rate'])
            embeddings_waveform_batch.append(embedding)
        
        return embeddings_waveform_batch
        
        
        waveform_batch = [audio["array"] for audio in batch["audio"]]
        # extract/pad/truncate
        # max_length determains the difference with input waveforms as factor 5 (embedding)
        max_length = int(int(self.sampling_rate) * int(self.max_length)) #!TODO: how to determine 5s
        waveform_batch = self.feature_extractor(
            waveform_batch,
            padding='max_length',
            max_length=max_length, 
            truncation=True,
            return_attention_mask=True
        )
        
        return waveform_batch
    
    def _get_embedding(self, audio, dataset_sampling_rate):
        # Get waveform and sampling rate
        waveform = torch.tensor(audio['array'], dtype=torch.float32)
        #dataset_sampling_rate = audio['sampling_rate']
        # Resample audio
        audio = self._resample_audio(waveform, dataset_sampling_rate)
        
        # Zero-padding
        audio = self._zero_pad(waveform)

        # Check if audio is too long 
        if waveform.shape[0] > self.max_length * self.sampling_rate:
            return self._frame_and_average(waveform)    
        else:
            return self.embedding_model.get_embeddings(audio)[0] # To just use embeddings not logits

    # Resample function
    def _resample_audio(self, audio, orig_sr):
        resampler = torchaudio.transforms.Resample(orig_freq=orig_sr, new_freq=self.sampling_rate)
        return resampler(audio)

    # Zero-padding function
    def _zero_pad(self, audio):
        desired_num_samples = self.max_length * self.sampling_rate 
        current_num_samples = audio.shape[0]
        padding = desired_num_samples - current_num_samples
        if padding > 0:
            #print('padding')
            pad_left = padding // 2
            pad_right = padding - pad_left
            audio = torch.nn.functional.pad(audio, (pad_left, pad_right))
        return audio

    # Average multiple embeddings function
    def _frame_and_average(self, audio):
        # Frame the audio
        frame_size = self.max_length * self.sampling_rate
        hop_size = self.max_length * self.sampling_rate
        frames = audio.unfold(0, frame_size, hop_size)
        
        # Generate embeddings for each frame
        l = []
        for frame in frames:
            embedding = self.embedding_model.get_embeddings(frame) 
            l.append(embedding[0]) # To just use embeddings not logits
        
        embeddings = torch.stack(tuple(l))
        
        # Average the embeddings
        averaged_embedding = embeddings.mean(dim=0)
        
        return averaged_embedding<|MERGE_RESOLUTION|>--- conflicted
+++ resolved
@@ -5,13 +5,9 @@
 from omegaconf import DictConfig
 from birdset.datamodule.components.feature_extraction import DefaultFeatureExtractor
 from birdset.datamodule.components.event_decoding import EventDecoding
-<<<<<<< HEAD
 from birdset.datamodule.components.augmentations import Compose, NoCallMixer, PowerToDB
 from birdset.modules.models.embedding_abstract import EmbeddingModel
 from birdset.modules.embedding_module import EmbeddingModuleConfig
-=======
-from birdset.datamodule.components.augmentations import NoCallMixer, PowerToDB
->>>>>>> f651e14f
 
 import torch
 import torchaudio
@@ -458,7 +454,6 @@
             self.spec_aug = None
             self.nocall_sampler = None
         return
-<<<<<<< HEAD
     
 class EmbeddingTransforms(BirdSetTransformsWrapper):
     def __init__(self,
@@ -475,13 +470,6 @@
                 preprocessing: PreprocessingConfig | None = PreprocessingConfig()) -> None:
         super().__init__(task, sampling_rate, model_type, spectrogram_augmentations, waveform_augmentations, decoding, feature_extractor, max_length, nocall_sampler, preprocessing)
         self.embedding_model = embedding_model.model
-=======
-
-
-class EmbeddingTransforms(BaseTransforms):
-    def __init__(self, task: Literal['multiclass', 'multilabel'] = "multiclass", sampling_rate: int = 3200, max_length: int = 5, decoding: EventDecoding | None = None, feature_extractor: DefaultFeatureExtractor | None = None) -> None:
-        super().__init__(task, sampling_rate, max_length, decoding, feature_extractor)
->>>>>>> f651e14f
     
     
     def _get_waveform_batch(self, batch):
