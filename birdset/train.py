--- conflicted
+++ resolved
@@ -1,12 +1,8 @@
 import os 
 import hydra
 import lightning as L 
-<<<<<<< HEAD
-from omegaconf import OmegaConf
+from omegaconf import OmegaConf, open_dict
 from omegaconf.errors import ConfigAttributeError
-=======
-from omegaconf import OmegaConf, open_dict
->>>>>>> 4bc193fd
 import json
 from birdset import utils
 import pyrootutils
@@ -85,12 +81,7 @@
         num_epochs=cfg.trainer.max_epochs,
         len_trainset=datamodule.len_trainset,
         batch_size=datamodule.loaders_config.train.batch_size,
-<<<<<<< HEAD
-        label_counts=datamodule.num_train_labels,
         pretrain_info=pretrain_info
-=======
-        pretrain_info=cfg.module.network.model.pretrain_info
->>>>>>> 4bc193fd
     )
 
     object_dict = {
