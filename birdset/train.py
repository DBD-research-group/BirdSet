--- conflicted
+++ resolved
@@ -1,12 +1,8 @@
 import os 
 import hydra
 import lightning as L 
-<<<<<<< HEAD
-from omegaconf import OmegaConf
+from omegaconf import OmegaConf, open_dict
 from omegaconf.errors import ConfigAttributeError
-=======
-from omegaconf import OmegaConf, open_dict
->>>>>>> 37fff420
 import json
 from birdset import utils
 import pyrootutils
