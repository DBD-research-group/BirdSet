model: 
  _target_: birdset.modules.models.perch.PerchModel
  num_classes: null
  tfhub_version: 4
  train_classifier: True
  restrict_logits: False
  label_path: ${paths.root_dir}/resources/perch/label_updated.csv
<<<<<<< HEAD
  task: ${module.task}
  gpu_to_use: ${trainer.devices[0]}
=======
>>>>>>> 37fff420
  pretrain_info:
    hf_path: ${datamodule.dataset.hf_path}
    hf_name: ${datamodule.dataset.hf_name}
    hf_pretrain_name: null
    valid_test_only: False

model_name: perch
model_type: waveform
torch_compile: False
sampling_rate: 32_000
normalize_spectrogram: False
normalize_waveform: "instance_peak_normalization"
embedding_size: 1280<|MERGE_RESOLUTION|>--- conflicted
+++ resolved
@@ -1,15 +1,11 @@
 model: 
   _target_: birdset.modules.models.perch.PerchModel
-  num_classes: null
+  num_classes: ${datamodule.dataset.n_classes}
   tfhub_version: 4
   train_classifier: True
   restrict_logits: False
   label_path: ${paths.root_dir}/resources/perch/label_updated.csv
-<<<<<<< HEAD
-  task: ${module.task}
-  gpu_to_use: ${trainer.devices[0]}
-=======
->>>>>>> 37fff420
+  #gpu_to_use: ${trainer.devices[0]}
   pretrain_info:
     hf_path: ${datamodule.dataset.hf_path}
     hf_name: ${datamodule.dataset.hf_name}
