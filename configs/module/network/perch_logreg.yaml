--- conflicted
+++ resolved
@@ -5,12 +5,7 @@
   train_classifier: True
   restrict_logits: False
   label_path: ${paths.root_dir}/resources/perch/label_updated.csv
-<<<<<<< HEAD
-  task: ${module.task}
-  gpu_to_use: ${trainer.devices}
-=======
   #gpu_to_use: ${trainer.devices[0]}
->>>>>>> f651e14f
   pretrain_info:
     hf_path: ${datamodule.dataset.hf_path}
     hf_name: ${datamodule.dataset.hf_name}
