# Should have the correct values from BirdNET Paper
model: 
  _target_: birdset.modules.models.birdnet.BirdNetModel
  num_classes: null
  train_classifier: True
  model_path: ${paths.root_dir}/models/birdnet/BirdNET_GLOBAL_6K_V2.4_Model
<<<<<<< HEAD
=======
  #gpu_to_use: ${trainer.devices[0]}
>>>>>>> f651e14f

model_name: birdnet
model_type: waveform
torch_compile: False
sampling_rate: 48_000
normalize_spectrogram: False
normalize_waveform: False
embedding_size: 1024
length: 3 # 6 seconds but multiple windows (no), ghani says 3<|MERGE_RESOLUTION|>--- conflicted
+++ resolved
@@ -4,10 +4,7 @@
   num_classes: null
   train_classifier: True
   model_path: ${paths.root_dir}/models/birdnet/BirdNET_GLOBAL_6K_V2.4_Model
-<<<<<<< HEAD
-=======
   #gpu_to_use: ${trainer.devices[0]}
->>>>>>> f651e14f
 
 model_name: birdnet
 model_type: waveform
