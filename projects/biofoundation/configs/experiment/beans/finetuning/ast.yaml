--- conflicted
+++ resolved
@@ -16,11 +16,5 @@
       preprocess_in_model: False
       classifier:
         _target_: biofoundation.modules.models.linear_classifier.LinearClassifier
-<<<<<<< HEAD
         num_classes: ${module.network.model.num_classes}
-        in_features: ${module.network.embedding_size}        
-=======
-        num_classes: ${datamodule.dataset.num_classes}
-        in_features: ${module.network.embedding_size}     
-      #local_checkpoint: /workspace/logs/train/runs/HSN/ast/2024-12-05_155038/callback_checkpoints/ast_HSN_01.ckpt  
->>>>>>> faeb7505
+        in_features: ${module.network.embedding_size}        