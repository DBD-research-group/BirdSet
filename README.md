--- conflicted
+++ resolved
@@ -1,10 +1,4 @@
-<<<<<<< HEAD
 # BioFoundation
-=======
-<div align="center">
-  <img src="https://github.com/DBD-research-group/BirdSet/blob/main/resources/perch/birdsetsymbol.png" alt="logo" width="100">
-</div>
->>>>>>> 679dd4c0
 
 # $\texttt{BirdSet}$ - A Dataset for Audio Classification in Avian Bioacoustics 🤗
 [![python](https://img.shields.io/badge/-Python_3.10-blue?logo=python&logoColor=white)](https://github.com/pre-commit/pre-commit)
@@ -12,23 +6,8 @@
 <a href="https://pytorch.org/get-started/locally/"><img alt="PyTorch" src="https://img.shields.io/badge/PyTorch-ee4c2c?logo=pytorch&logoColor=white"></a>
 <a href="https://www.pytorchlightning.ai/"><img alt="PyTorch Lightning" src="https://img.shields.io/badge/PyTorch_Lightning-792ee5?logo=pytorch-lightning&logoColor=white"></a>
 <a href="https://hydra.cc/"><img alt="Config: Hydra" src="https://img.shields.io/badge/Config-Hydra-89b8cd"></a>
-<<<<<<< HEAD
-
-
-Deep learning models have emerged as a powerful tool in avian bioacoustics to assess environmental health. To maximize the potential of cost-effective and minimal-invasive passive acoustic monitoring (PAM), models must analyze bird vocalizations across a wide range of species and environmental conditions. However, data fragmentation challenges a evaluation of generalization performance. Therefore, we introduce the $\texttt{BirdSet}$ dataset, comprising approximately 520,000 global bird recordings for training and over 400 hours PAM recordings for testing.
-## User Installation
-
-### Devcontainer
-
-You can use the [devcontainer](https://code.visualstudio.com/docs/devcontainers/containers) configured as as git submodule:
-=======
-[![arXiv paper](https://img.shields.io/badge/arXiv-1234.56789-b31b1b.svg)](https://arxiv.org/abs/2403.10380)
-
-
-Deep learning (DL) has greatly advanced audio classification, yet the field is limited by the scarcity of large-scale benchmark datasets that have propelled progress in other domains. While AudioSet aims to bridge this gap as a universal-domain dataset, its restricted accessibility and lack of diverse real-world evaluation use cases challenge its role as the only resource. Additionally, to maximize the potential of cost-effective and minimal-invasive passive acoustic monitoring (PAM), models must analyze bird vocalizations across a wide range of species and environmental conditions. Therefore, we introduce $\texttt{BirdSet}$, a large-scale benchmark dataset for audio classification focusing on avian bioacoustics. $\texttt{BirdSet}$ surpasses AudioSet with over 6,800 recording hours ($\uparrow\!17\%$) from nearly 10,000 classes ($\uparrow\!18\times$) for training and more than 400 hours ($\uparrow\!7\times$) across eight strongly labeled evaluation datasets. It serves as a versatile resource for use cases such as multi-label classification, covariate shift or self-supervised learning.
-
-<br>
-<div align="center">
+
+
   <img src="https://github.com/DBD-research-group/BirdSet/blob/main/resources/graphical_abstract.png" alt="logo", width=950>
 </div>
 
@@ -62,18 +41,9 @@
 
 ## User Installation 🐣
 
-The simplest way to install $\texttt{BirdSet}$ is to clone this repository and install it as an editable package using [conda](https://docs.conda.io/en/latest/) and [pip](https://pip.pypa.io/en/stable/):
-```
-conda create -n birdset python=3.10
-pip install -e .
-```
-or editable in your own repository: 
-```
-pip install -e git+https://github.com/DBD-research-group/BirdSet.git#egg=birdset
-```
-<!-- 
-You can also use the [devcontainer](https://code.visualstudio.com/docs/devcontainers/containers) configured as as git submodule:
->>>>>>> 679dd4c0
+### Devcontainer
+
+You can use the [devcontainer](https://code.visualstudio.com/docs/devcontainers/containers) configured as as git submodule:
 ```bash
 git submodule update --init --recursive
 ```
@@ -85,7 +55,6 @@
 poetry install
 poetry shell
 ```
-<<<<<<< HEAD
 # Experiments
 
 ## BEANS
@@ -253,163 +222,61 @@
 | EAT_SSL| 0.02 | 0.30 | [eat_ssl_HSN#1_2024-12-01_180844](https://wandb.ai/deepbirddetect/BioFoundation/runs/eat_ssl_fewshot_BirdSet_HSN_1_2024-12-01_180844) |
 | Wav2Vec2| 0.03 | 0.47 | [wav2vec2_HSN#1_2024-11-29_172107](https://wandb.ai/deepbirddetect/BioFoundation/runs/wav2vec2_fewshot_BirdSet_HSN_1_2024-11-29_172107) |
 | BirdNET| ? | ? | ? |
-=======
--->
-
-## Examples 🐤
-
-We offer an in-depth [tutorial notebook](https://github.com/DBD-research-group/BirdSet/blob/main/notebooks/tutorials/birdset-pipeline_tutorial.ipynb) on how to use this repository. In the following, we provide simple code snippets:
-
-### Manual Data Preparation
-
-You can manually download the datasets from Hugging Face. We offer a uniform metadata format but also provide flexibility on how to prepare the data (e.g. you can manually decide which events to filter from the training data). The dataset dictionary comes with: 
-
-- `train`: Focal instance with variable lengths. Possible `detected_events` and corresponding event clusters are provided.  
-- `test_5s`: Processed test datasets where each soundscape instance corresponds to a 5-second clip with a `ebird_code_multilabel` format.  
-- `test`: Unprocessed test datasets where each soundscape instance points to the full soundscape recording and the correspoding `ebird_code` with ground truth `start_time` and `end_time`.
-
- 
-```python
-from datasets import load_dataset, Audio
-
-# download the dataset 
-dataset = load_dataset("DBD-research-group/BirdSet","HSN")
-
-# set HF decoder (decodes the complete file!)
-dataset = dataset.cast_column("audio", Audio(sampling_rate=32_000))
-
-```
-
-The `audio` column natively contains only file paths. While automatic decoding via HF can be enabled (as shown above), decoding the entire audio files can introduce computational redundancies. This is because we provide flexible event decoding with varying file lengths that are often much longer than the targeted 5 seconds. To optimize, consider using a custom decoding scheme (e.g., with soundfile/BirdSet) or preprocessing the dataset with `.map` to include only the relevant audio segments.
->>>>>>> 679dd4c0
-
-### BirdSet: Data Preparation :bird:
-
-This code snippet utilizes the datamodule for an example dataset $\texttt{HSN}$. 
-
-**prepare_data**
->- downloads the data (or loads from cache)
->- preprocesses the data
->    - event_mapping (extract n events from each sample. this could expand the training dataset and provides event timestamps for each sample)
->    - one-hot encoding (classses for multi-label)
->    - create splits
->- saves dataset to disk (path can be accessed with `dm.disk_save_path` and loaded with `datasets.load_from_disk`)
-  
-```python
-from birdset.configs.datamodule_configs import DatasetConfig, LoadersConfig
-from birdset.datamodule.components.transforms import BirdSetTransformsWrapper
+
+## Example
+
+<!-- ## Log in to Huggingface
+
+Our datasets are shared via HuggingFace Datasets in our [HuggingFace BirdSet repository](https://huggingface.co/datasets/DBD-research-group/birdset_v1). Huggingface is a central hub for sharing and utilizing datasets and models, particularly beneficial for machine learning and data science projects. For accessing private datasets hosted on HuggingFace, you need to be authenticated. Here's how you can log in to HuggingFace:
+
+1. **Install HuggingFace CLI**: If you haven't already, you need to install the HuggingFace CLI (Command Line Interface). This tool enables you to interact with HuggingFace services directly from your terminal. You can install it using pip:
+
+   ```bash
+   pip install huggingface_hub
+   ```
+
+2. **Login via CLI**: Once the HuggingFace CLI is installed, you can log in to your HuggingFace account directly from your terminal. This step is essential for accessing private datasets or contributing to the HuggingFace community. Use the following command:
+
+   ```bash
+   huggingface-cli login
+   ```
+
+   After executing this command, you'll be prompted to enter your HuggingFace credentials ([User Access Token](https://huggingface.co/docs/hub/security-tokens)). Once authenticated, your credentials will be saved locally, allowing seamless access to HuggingFace resources. -->
+[Tutorial Notebook](https://github.com/DBD-research-group/BirdSet/blob/main/notebooks/tutorials/birdset-pipeline_tutorial.ipynb)
+## Prepare Data
+
+```python
+from birdset.datamodule.base_datamodule import DatasetConfig
 from birdset.datamodule.birdset_datamodule import BirdSetDataModule
-from datasets import load_from_disk
 
 # initiate the data module
 dm = BirdSetDataModule(
     dataset= DatasetConfig(
         data_dir='data_birdset/HSN', # specify your data directory!
+        dataset_name='HSN',
         hf_path='DBD-research-group/BirdSet',
         hf_name='HSN',
+        n_classes=21,
         n_workers=3,
         val_split=0.2,
         task="multilabel",
-        classlimit=500, #limit of samples per class 
-        eventlimit=5, #limit of events that are extracted for each sample
+        classlimit=500,
+        eventlimit=5,
         sampling_rate=32000,
     ),
-    loaders=LoadersConfig(), # only utilized in setup; default settings
-    transforms=BirdSetTransformsWrapper() # set_transform in setup; default settings to spectrogram
 )
 
-# prepare the data
+# prepare the data (download dataset, ...)
 dm.prepare_data()
 
-# manually load the complete prepared dataset (without any transforms). you have to cast the column with audio for decoding
-ds = load_from_disk(dm.disk_save_path)
-```
-
-The dataset is now split into training, validation, and test sets, with each sample corresponding to a unique event in a sound file. A sample output from the training set looks like this:
-
-```python
-{
- 'filepath': 'filepath.ogg',
- 'labels': array([0, 0, 0, 0, 0, 0, 0, 0, 0, 0, 0, 1, 0, 0, 0, 0, 0, 0, 0, 0, 0]),
- 'detected_events': array([1.216, 3.76 ], dtype=float32), # only in train. begin and end of event within the file 
- 'start_time': nan, # only in test, segment start and segment end within the soundfile
- 'end_time': nan
-}
-```
-
-You can now create a custom loading script. For instance: 
-
-```python
-def load_audio(sample, min_len, max_len, sampling_rate):
-    path = sample["filepath"]
-    
-    if sample["detected_events"] is not None:
-        start = sample["detected_events"][0]
-        end = sample["detected_events"][1]
-        event_duration = end - start
-        
-        if event_duration < min_len:
-            extension = (min_len - event_duration) / 2
-            
-            # try to extend equally 
-            new_start = max(0, start - extension)
-            new_end = min(total_duration, end + extension)
-            
-            if new_start == 0:
-                new_end = min(total_duration, new_end + (start - new_start))
-            elif new_end == total_duration:
-                new_start = max(0, new_start - (new_end - end))
-            
-            start, end = new_start, new_end
-
-        if end - start > max_len:
-            # if longer than max_len
-            end = min(start + max_len, total_duration)
-            if end - start > max_len:
-                end = start + max_len
-    else:
-        start = sample["start_time"]
-        end = sample["end_time"]
-
-    file_info = sf.info(path)
-    sr = file_info.samplerate
-    total_duration = file_info.duration
-
-    start, end = int(start * sr), int(end * sr)
-    audio, sr = sf.read(path, start=start, stop=end)
-
-    if audio.ndim != 1:
-        audio = audio.swapaxes(1, 0)
-        audio = librosa.to_mono(audio)
-    if sr != sampling_rate:
-        audio = librosa.resample(audio, orig_sr=sr, target_sr=sampling_rate)
-        sr = sampling_rate
-    return audio, sr
-
-audio_train, _ = load_audio(ds["train"][11], min_len=5, max_len=5, sampling_rate=32_000) # loads a 5 second clip around the detected event
-audio_test, _ = load_audio(ds["test"][30], min_len=5, max_len=5, sampling_rate=32_000) # loads a 5 second test segment
-```
-
-or utilize the BirdSet `set_transform` with built-in event decoding etc.: 
-
-**setup**
->- sets up and loads the dataset for training and evaluating
->- adds `set_transforms` that transforms on-the-fly (decoding, spectrogram conversion, augmentation etc.)
-
-```python
-# OR setup the datasets with BirdSet ("test" for testdata)
-# this includes the set_transform with processing/specrogram conversion etc. 
+# setup the dataloaders
 dm.setup(stage="fit")
-
-# audio is now decoded when a sample is called
-train_ds = dm.train_dataset
-val_ds = dm.val_dataset
 
 # get the dataloaders
 train_loader = dm.train_dataloader()
 ```
 
-### BirdSet: Prepare Model and Start Training  :bird:
+## Prepare Model and Start Training
 
 ```python
 from lightning import Trainer
@@ -426,52 +293,6 @@
 
 trainer.fit(model, dm)
 ```
-<!-- 
-## Reproduce Neurips2024 Baselines 🚧
-
-> This repository is still under active development. You can access the NeurIPS 24 code at the tag  `neurips2024`
-> ```bash
-> git checkout neurips2024 
-
-First, you have to download the background noise files for augmentations
-
-```bash
-python resources/utils/download_background_noise.py
-```
-
-We provide all experiment YAML files used to generate our results in the path `birdset/configs/experiment/birdset_neurips24`. For each dataset, we specify the parameters for all training scenario: `DT`, `MT`, and `LT`
-
-### Dedicated Training (DT)
-
-The experiments for `DT` with the dedicated subset can be easily run with a single line: 
-
-``` bash
-python birdset/train.py experiment="birdset_neurips24/$Dataset/DT/$Model"
-```
-
-### Medium Training (MT) and Large Training (LT)
-Experiments for training scenarios `MT` and `LT` are harder to reproduce since they require more extensive training times. 
-Additionally, the datasets are quite large (90GB for XCM and 480GB for XCL). Therefore, we provide the best model checkpoints via Hugging Face in the experiment files to avoid the need for retraining. These checkpoints can be executed by running the evaluation script, which will automatically download the model and perform inference on the test datasets:
-
-``` bash
-python birdset/eval.py experiment="birdset_neurips24/$EXPERIMENT_PATH"
-```
-
-As the model EAT is not implemented in Hugging Face transformer (yet), the checkpoints are available to download from the tracked experiments on [Weights and Biases LT_XCL_eat](https://wandb.ai/deepbirddetect/birdset/runs/pretrain_eat_3_2024-05-17_075334/files?nw=nwuserraphaelschwinger).
-
-If you want to start the large-scale trainings and download the big training datasets, you can also employ the `XCM` and `XCL` trainings via the experiment YAML files. 
-
-``` bash
-python birdset/train.py experiment="birdset_neurips24/$EXPERIMENT_PATH"
-```
-After training, the best model checkpoint is saved based on the validation loss and can then be used for inference:
-
-``` bash
-python birdset/eval.py experiment="birdset_neurips24/$EXPERIMENT_PATH" module.model.network.local_checkpoint="$CHECKPOINT_PATH"
-```
-
-**Disclaimer on results:** The results obtained using the `eval.py` script may differ from those reported in the paper. This discrepancy is because only the "best" model checkpoint was uploaded to Hugging Face, whereas the paper’s results were averaged over three different random seeds for a more robust evaluation.
--->
 <!---
 ## Results (AUROC)
 | <sub>Title</sub> | <sub>Notes</sub> |<sub>PER</sub> | <sub>NES</sub> | <sub>UHH</sub> | <sub>HSN</sub> | <sub>NBP</sub> | <sub>POW</sub> | <sub>SSW</sub> | <sub>SNE</sub>  | <sub>Overall</sub> | <sub>Code</sub> |
@@ -690,12 +511,4 @@
 
 ## Transformations
 
-<<<<<<< HEAD
-Data transformations are referred to data transformations that are applied to the data during training. They include e.g. augmentations. The transformations are added to the huggingface dataset with [`set_transform`](https://huggingface.co/docs/datasets/main/en/package_reference/main_classes#datasets.Dataset.set_transform).
-=======
-Data transformations are referred to data transformations that are applied to the data during training. They include e.g. augmentations. The transformations are added to the Hugging Face dataset with [`set_transform`](https://huggingface.co/docs/datasets/main/en/package_reference/main_classes#datasets.Dataset.set_transform).
-
--->
-
-
->>>>>>> 679dd4c0
+Data transformations are referred to data transformations that are applied to the data during training. They include e.g. augmentations. The transformations are added to the huggingface dataset with [`set_transform`](https://huggingface.co/docs/datasets/main/en/package_reference/main_classes#datasets.Dataset.set_transform).