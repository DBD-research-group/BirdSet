--- conflicted
+++ resolved
@@ -155,15 +155,9 @@
 | EAT| ? | ? | ? |
 | AVES| 0.04 | 0.63 | [aves_HSN#1_2024-11-28_112422](https://wandb.ai/deepbirddetect/BioFoundation/runs/aves_linearprobing_BirdSet_HSN_1_2024-11-28_112422) |
 | AST| 0.03 | 0.52 | [ast_HSN#1_2024-11-28_143827](https://wandb.ai/deepbirddetect/BioFoundation/runs/ast_linearprobing_BirdSet_HSN_1_2024-11-28_143827) |
-<<<<<<< HEAD
-| AudioMAE| 0.03807 | 0.54445 | [audio_mae_HSN#1_2024-11-29_175729] (https://wandb.ai/deepbirddetect/BioFoundation/runs/audiomae_linearprobing_BirdSet_HSN_1_2024-11-29_175729) |
+| AudioMAE| ? | ? | ? |
 | ConvNext_BS| ? | ? | ? |
 | HUBERT| ? | ? | ? |
-=======
-| AudioMAE| ? | ? | ? |
-| ConvNext_BS| 0.05 | 0.57 | [convnext_HSN#1_2024-11-29_131825](https://wandb.ai/deepbirddetect/BioFoundation/runs/convnext_linearprobing_BirdSet_HSN_1_2024-11-29_131825) # Episode 00 |
-| HUBERT| ? | ? | ? | 
->>>>>>> ea26f3c5
 | SSAST| ? | ? | ? |
 | Wav2Vec2| ? | ? | ? |
 | BirdNET| ? | ? | ? |
