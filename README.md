<<<<<<< HEAD
# BioFoundation
=======

[![python](https://img.shields.io/badge/-Python_3.10-blue?logo=python&logoColor=white)](https://github.com/pre-commit/pre-commit)
<a href="https://pytorch.org/get-started/locally/"><img alt="PyTorch" src="https://img.shields.io/badge/PyTorch-ee4c2c?logo=pytorch&logoColor=white"></a>
<a href="https://pytorchlightning.ai/"><img alt="Lightning" src="https://img.shields.io/badge/-Lightning-792ee5?logo=pytorchlightning&logoColor=white"></a>
<a href="https://hydra.cc/"><img alt="Config: Hydra" src="https://img.shields.io/badge/Config-Hydra-89b8cd"></a>
<a href="https://github.com/DBD-research-group/BirdSet"><img alt="GitHub: github.com/DBD-research-group/BirdSet " src="https://img.shields.io/badge/-BirdSet-017F2F?style=flat&logo=github&labelColor=gray"></a>
[![arXiv](https://img.shields.io/badge/arXiv-1234.56789-b31b1b.svg)](https://arxiv.org/abs/2403.10380)
>>>>>>> ebd23f12

![logo](https://github.com/DBD-research-group/BirdSet/blob/main/resources/perch/birdsetsymbol.png)

Deep learning models have emerged as a powerful tool in avian bioacoustics to assess environmental health. To maximize the potential of cost-effective and minimal-invasive passive acoustic monitoring (PAM), models must analyze bird vocalizations across a wide range of species and environmental conditions. However, data fragmentation challenges a evaluation of generalization performance. Therefore, we introduce the $\texttt{BirdSet}$ dataset, comprising approximately 520,000 global bird recordings for training and over 400 hours PAM recordings for testing.
## User Installation

The simplest way to install $\texttt{BirdSet}$ is to clone this repository and install it as an editable package using [conda](https://docs.conda.io/en/latest/) and [pip](https://pip.pypa.io/en/stable/):
```
conda create -n birdset python=3.10
pip install -e .
```

You can also use the [devcontainer](https://code.visualstudio.com/docs/devcontainers/containers) configured as as git submodule:
```bash
git submodule update --init --recursive
```

Or [poetry](https://python-poetry.org/).
```
poetry install
poetry shell
```

## Reproduce Neurips2024 Baselines

First, you have to download the background noise files for augmentations

<<<<<<< HEAD
With [poetry](https://python-poetry.org/).
=======
``` bash
python resources/utils/download_background_noise.py
```

We provide all experiment YAML files used to generate our results in the path `birdset/configs/experiment/birdset_neurips24`. For each dataset, we specify the parameters for all training scenario: `DT`, `MT`, and `LT`

### Dedicated Training (DT)

The experiments for `DT` with the dedicated subset can be easily run with a single line: 

``` bash
python birdset/train.py experiment="birdset_neurips24/DT/$Model"
```

### Medium Training (MT) and Large Training (LT)
Experiments for training scenarios `MT` and `LT` are harder to reproduce since they require more extensive training times. 
Additionally, the datasets are quite large (90GB for XCM and 480GB for XCL). Therefore, we provide the best model checkpoints via Hugging Face in the experiment files to avoid the need for retraining. These checkpoints can be executed by running the evaluation script, which will automatically download the model and perform inference on the test datasets:

``` bash
python birdset/eval.py experiment="birdset_neurips24/$EXPERIMENT_PATH"
>>>>>>> ebd23f12
```

As the model EAT is not implemented in Hugging Face transformer (yet), the checkpoints are available to download from the tracked experiments on [Weights and Biases LT_XCL_eat](https://wandb.ai/deepbirddetect/birdset/runs/pretrain_eat_3_2024-05-17_075334/files?nw=nwuserraphaelschwinger).

If you want to start the large-scale trainings and download the big training datasets, you can also employ the `XCM` and `XCL` trainings via the experiment YAML files. 

``` bash
python birdset/train.py experiment="birdset_neurips24/$EXPERIMENT_PATH"
```
After training, the best model checkpoint is saved based on the validation loss and can then be used for inference:

``` bash
python birdset/eval.py experiment="birdset_neurips24/$EXPERIMENT_PATH" module.model.network.local_checkpoint="$CHECKPOINT_PATH"
```


## Example

<!-- ## Log in to Huggingface

Our datasets are shared via HuggingFace Datasets in our [HuggingFace BirdSet repository](https://huggingface.co/datasets/DBD-research-group/birdset_v1). Huggingface is a central hub for sharing and utilizing datasets and models, particularly beneficial for machine learning and data science projects. For accessing private datasets hosted on HuggingFace, you need to be authenticated. Here's how you can log in to HuggingFace:

1. **Install HuggingFace CLI**: If you haven't already, you need to install the HuggingFace CLI (Command Line Interface). This tool enables you to interact with HuggingFace services directly from your terminal. You can install it using pip:

   ```bash
   pip install huggingface_hub
   ```

2. **Login via CLI**: Once the HuggingFace CLI is installed, you can log in to your HuggingFace account directly from your terminal. This step is essential for accessing private datasets or contributing to the HuggingFace community. Use the following command:

   ```bash
   huggingface-cli login
   ```

   After executing this command, you'll be prompted to enter your HuggingFace credentials ([User Access Token](https://huggingface.co/docs/hub/security-tokens)). Once authenticated, your credentials will be saved locally, allowing seamless access to HuggingFace resources. -->
[Tutorial Notebook](https://github.com/DBD-research-group/BirdSet/blob/main/notebooks/tutorials/birdset-pipeline_tutorial.ipynb)
## Prepare Data

```python
from birdset.datamodule.base_datamodule import DatasetConfig
from birdset.datamodule.birdset_datamodule import BirdSetDataModule

# initiate the data module
dm = BirdSetDataModule(
    dataset= DatasetConfig(
        data_dir='data_birdset/HSN', # specify your data directory!
        dataset_name='HSN',
        hf_path='DBD-research-group/BirdSet',
        hf_name='HSN',
        n_classes=21,
        n_workers=3,
        val_split=0.2,
        task="multilabel",
        classlimit=500,
        eventlimit=5,
        sampling_rate=32000,
    ),
)

# prepare the data (download dataset, ...)
dm.prepare_data()

# setup the dataloaders
dm.setup(stage="fit")

# get the dataloaders
train_loader = dm.train_dataloader()
```

## Prepare Model and Start Training

```python
from lightning import Trainer
min_epochs = 1
max_epochs = 5
trainer = Trainer(min_epochs=min_epochs, max_epochs=max_epochs, accelerator="gpu", devices=1)

from birdset.modules.multilabel_module import MultilabelModule
model = MultilabelModule(
    len_trainset=dm.len_trainset,
    task=dm.task,
    batch_size=dm.train_batch_size,
    num_epochs=max_epochs)

trainer.fit(model, dm)
```
<!---
## Results (AUROC)
| <sub>Title</sub> | <sub>Notes</sub> |<sub>PER</sub> | <sub>NES</sub> | <sub>UHH</sub> | <sub>HSN</sub> | <sub>NBP</sub> | <sub>POW</sub> | <sub>SSW</sub> | <sub>SNE</sub>  | <sub>Overall</sub> | <sub>Code</sub> |
| :----| :--- | :--- | :--- | :--- | :--- | :--- | :--- | :--- | :--- | :--- | :--- |
| <sub>**BirdSet: A Multi-Task Benchmark For Classification In Avian Bioacoustics**</sub> | | | | | | | |
| <sub>**BIRB: A Generalization Benchmark for Information Retrieval in Bioacoustics**</sub> | | | | | | | |  | | | |-->
## Logging
Logs will be written to [Weights&Biases](https://wandb.ai/) by default.

## Background noise
To enhance model performance we mix in additional background noise from downloaded from the [DCASE18](https://dcase.community/challenge2018/index). To download the files and convert them to the correct format, run the notebook 'download_background_noise.ipynb' in the 'notebooks' folder.

## Run experiments

Our experiments are defined in the `configs/experiment` folder. To run an experiment, use the following command in the directory of the repository:

``` bash
python birdset/train.py experiment="EXPERIMENT_PATH"
```
Replace `EXPERIMENT_PATH` with the path to the disired experiment YAML config originating from the `experiment` directory. For example, here's a command for training an EfficientNet on HSN: 

``` bash
python bridset/train.py experiment="local/HSN/efficientnet.yaml"
```

# Data pipeline

Our datasets are shared via HuggingFace Datasets in our [BirdSet repository](https://huggingface.co/datasets/DBD-research-group/birdset_v1).
First log in to HuggingFace with:
```bash
huggingface-cli login
```

For a detailed guide to using the BirdSet data pipeline and its many configuration options, see our comprehensive [BirdSet Data Pipeline Tutorial](notebooks/tutorials/birdset-pipeline_tutorial.ipynb).

## Datamodule

The datamodules are defined in `birdset/datamodule` and configurations are stored under `configs/datamodule`.
`base_datamodule` is the main class that can be inherited for specific datasets. It is responsible for preparing the data in the function `prepare_data` and loading the data in the function `setup`. `prepare_data` downloads the dataset, applies preprocessing, creates validation splits and saves the data to disk. `setup` initiates the dataloaders and configures data transformations.

The following steps are performed in `prepare_data`:

1. Data is downloaded from HuggingFace Datasets `_load_data`
2. Data gets preprocessed with `_preprocess_data`
3. Data is split into train validation and test sets with `_create_splits`
4. Length of the dataset gets saved to access later
5. Data is saved to disk with `_save_dataset_to_disk`

The following steps are performed in `setup`:
1. Data is loaded from disk with `_get_dataset` in which the transforms are applied

## Transformations

Data transformations are referred to data transformations that are applied to the data during training. They include e.g. augmentations. The transformations are added to the huggingface dataset with [`set_transform`](https://huggingface.co/docs/datasets/main/en/package_reference/main_classes#datasets.Dataset.set_transform).



<|MERGE_RESOLUTION|>--- conflicted
+++ resolved
@@ -1,80 +1,28 @@
-<<<<<<< HEAD
 # BioFoundation
-=======
 
 [![python](https://img.shields.io/badge/-Python_3.10-blue?logo=python&logoColor=white)](https://github.com/pre-commit/pre-commit)
 <a href="https://pytorch.org/get-started/locally/"><img alt="PyTorch" src="https://img.shields.io/badge/PyTorch-ee4c2c?logo=pytorch&logoColor=white"></a>
 <a href="https://pytorchlightning.ai/"><img alt="Lightning" src="https://img.shields.io/badge/-Lightning-792ee5?logo=pytorchlightning&logoColor=white"></a>
 <a href="https://hydra.cc/"><img alt="Config: Hydra" src="https://img.shields.io/badge/Config-Hydra-89b8cd"></a>
-<a href="https://github.com/DBD-research-group/BirdSet"><img alt="GitHub: github.com/DBD-research-group/BirdSet " src="https://img.shields.io/badge/-BirdSet-017F2F?style=flat&logo=github&labelColor=gray"></a>
-[![arXiv](https://img.shields.io/badge/arXiv-1234.56789-b31b1b.svg)](https://arxiv.org/abs/2403.10380)
->>>>>>> ebd23f12
 
-![logo](https://github.com/DBD-research-group/BirdSet/blob/main/resources/perch/birdsetsymbol.png)
 
 Deep learning models have emerged as a powerful tool in avian bioacoustics to assess environmental health. To maximize the potential of cost-effective and minimal-invasive passive acoustic monitoring (PAM), models must analyze bird vocalizations across a wide range of species and environmental conditions. However, data fragmentation challenges a evaluation of generalization performance. Therefore, we introduce the $\texttt{BirdSet}$ dataset, comprising approximately 520,000 global bird recordings for training and over 400 hours PAM recordings for testing.
 ## User Installation
 
-The simplest way to install $\texttt{BirdSet}$ is to clone this repository and install it as an editable package using [conda](https://docs.conda.io/en/latest/) and [pip](https://pip.pypa.io/en/stable/):
-```
-conda create -n birdset python=3.10
-pip install -e .
-```
+### Devcontainer
 
-You can also use the [devcontainer](https://code.visualstudio.com/docs/devcontainers/containers) configured as as git submodule:
+You can use the [devcontainer](https://code.visualstudio.com/docs/devcontainers/containers) configured as as git submodule:
 ```bash
 git submodule update --init --recursive
 ```
 
-Or [poetry](https://python-poetry.org/).
+### Install dependencies
+
+With [poetry](https://python-poetry.org/).
 ```
 poetry install
 poetry shell
 ```
-
-## Reproduce Neurips2024 Baselines
-
-First, you have to download the background noise files for augmentations
-
-<<<<<<< HEAD
-With [poetry](https://python-poetry.org/).
-=======
-``` bash
-python resources/utils/download_background_noise.py
-```
-
-We provide all experiment YAML files used to generate our results in the path `birdset/configs/experiment/birdset_neurips24`. For each dataset, we specify the parameters for all training scenario: `DT`, `MT`, and `LT`
-
-### Dedicated Training (DT)
-
-The experiments for `DT` with the dedicated subset can be easily run with a single line: 
-
-``` bash
-python birdset/train.py experiment="birdset_neurips24/DT/$Model"
-```
-
-### Medium Training (MT) and Large Training (LT)
-Experiments for training scenarios `MT` and `LT` are harder to reproduce since they require more extensive training times. 
-Additionally, the datasets are quite large (90GB for XCM and 480GB for XCL). Therefore, we provide the best model checkpoints via Hugging Face in the experiment files to avoid the need for retraining. These checkpoints can be executed by running the evaluation script, which will automatically download the model and perform inference on the test datasets:
-
-``` bash
-python birdset/eval.py experiment="birdset_neurips24/$EXPERIMENT_PATH"
->>>>>>> ebd23f12
-```
-
-As the model EAT is not implemented in Hugging Face transformer (yet), the checkpoints are available to download from the tracked experiments on [Weights and Biases LT_XCL_eat](https://wandb.ai/deepbirddetect/birdset/runs/pretrain_eat_3_2024-05-17_075334/files?nw=nwuserraphaelschwinger).
-
-If you want to start the large-scale trainings and download the big training datasets, you can also employ the `XCM` and `XCL` trainings via the experiment YAML files. 
-
-``` bash
-python birdset/train.py experiment="birdset_neurips24/$EXPERIMENT_PATH"
-```
-After training, the best model checkpoint is saved based on the validation loss and can then be used for inference:
-
-``` bash
-python birdset/eval.py experiment="birdset_neurips24/$EXPERIMENT_PATH" module.model.network.local_checkpoint="$CHECKPOINT_PATH"
-```
-
 
 ## Example
 
