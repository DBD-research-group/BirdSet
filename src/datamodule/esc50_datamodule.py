--- conflicted
+++ resolved
@@ -1,11 +1,6 @@
-<<<<<<< HEAD
-from typing import Literal
-from datasets import Audio
-from src.datamodule.components.transforms import TransformsWrapper
-=======
 from datasets import DatasetDict, Audio
+from pyparsing import Literal
 from src.datamodule.components.transforms import GADMETransformsWrapper
->>>>>>> c3972bfe
 from .base_datamodule import BaseDataModuleHF, DatasetConfig, LoadersConfig
 from datasets import load_dataset, Audio, DatasetDict
 from src.datamodule.components.event_mapping import Mapper
@@ -15,13 +10,8 @@
             self,
             dataset: DatasetConfig = DatasetConfig(),
             loaders: LoadersConfig = LoadersConfig(),
-<<<<<<< HEAD
-            transforms: TransformsWrapper = TransformsWrapper(),
-            mapper: Mapper | None = None
-=======
             transforms: GADMETransformsWrapper = GADMETransformsWrapper(),
             mapper: None = None
->>>>>>> c3972bfe
     ):
         super().__init__(
             dataset=dataset,
