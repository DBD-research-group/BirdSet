from huggingface_hub import login
import torch
from transformers import (
    AutoModelForAudioClassification,
    ConvNextForImageClassification,
    EfficientNetForImageClassification,
)


# TODO fill out
hf_write_access_token: str = ""  # a hf write access token
cache_dir: str | None = (
    None  # cache dir from paths.yaml, else model will be downloaded into hf default cache dir
)
state_dict_path: str = "path/to/checkpoint.ckpt"
<<<<<<< HEAD
hf_repo_name: str = (
    "{model name and version}-Birdset-{dataset_name}"  # format: "{model name and version}-Birdset-{dataset_name}"
)
=======
hf_repo_name: str = "{model name and version}-Birdset-{hf_name}"  # format: "{model name and version}-Birdset-{hf_name}"
>>>>>>> 679dd4c0
hf_base_model: str = "facebook/wav2vec2-base"
# num_classes: int = 9736  # XCL
num_classes = 411  # XCM
num_channels = 1  # Required for vision models only.


def main():
    login(token=hf_write_access_token)
    if not torch.cuda.is_available():
        state_dict = torch.load(state_dict_path, map_location=torch.device("cpu"))[
            "state_dict"
        ]
    else:
        state_dict = torch.load(state_dict_path)["state_dict"]

    adjusted_state_dict = {}
    for key, value in state_dict.items():
        # Handle 'model.model.' prefix
        new_key = key.replace("model.model.", "")

        # Handle 'model._orig_mod.model.' prefix
        new_key = new_key.replace("model._orig_mod.model.", "")

        # Assign the adjusted key
        adjusted_state_dict[new_key] = value

    # Determine which model to use based on hf_base_model
    if "efficientnet" in hf_base_model.lower():
        model = EfficientNetForImageClassification.from_pretrained(
            hf_base_model,
            num_labels=num_classes,
            num_channels=num_channels,
            cache_dir=cache_dir,
            state_dict=adjusted_state_dict,
            ignore_mismatched_sizes=True,
        )
    elif "convnext" in hf_base_model.lower():
        model = ConvNextForImageClassification.from_pretrained(
            hf_base_model,
            num_labels=num_classes,
            num_channels=num_channels,
            cache_dir=cache_dir,
            state_dict=adjusted_state_dict,
            ignore_mismatched_sizes=True,
        )
    else:
        model = AutoModelForAudioClassification.from_pretrained(
            hf_base_model,
            cache_dir=cache_dir,
            state_dict=adjusted_state_dict,
            num_labels=num_classes,
        )

    model.push_to_hub(f"DBD-research-group/{hf_repo_name}")


if __name__ == "__main__":
    main()<|MERGE_RESOLUTION|>--- conflicted
+++ resolved
@@ -13,13 +13,7 @@
     None  # cache dir from paths.yaml, else model will be downloaded into hf default cache dir
 )
 state_dict_path: str = "path/to/checkpoint.ckpt"
-<<<<<<< HEAD
-hf_repo_name: str = (
-    "{model name and version}-Birdset-{dataset_name}"  # format: "{model name and version}-Birdset-{dataset_name}"
-)
-=======
 hf_repo_name: str = "{model name and version}-Birdset-{hf_name}"  # format: "{model name and version}-Birdset-{hf_name}"
->>>>>>> 679dd4c0
 hf_base_model: str = "facebook/wav2vec2-base"
 # num_classes: int = 9736  # XCL
 num_classes = 411  # XCM
