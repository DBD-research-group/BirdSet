--- conflicted
+++ resolved
@@ -56,14 +56,10 @@
 pillow = "10.1.0"
 pandas = "2.1.3"
 soundfile = "0.12.1"
-<<<<<<< HEAD
-black = {extras = ["jupyter"], version = "^24.10.0"}
-=======
 black = {extras = ["jupyter"], version = "25.1.0"}
 pytest-timeout = "^2.3.1"
 pytest-html = "^4.1.1"
 huggingface-hub = "^0.28.1"
->>>>>>> 66fbd9c3
 
 [tool.poetry.group.dev.dependencies]
 ipykernel = "^6.25.2"
