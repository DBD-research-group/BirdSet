--- conflicted
+++ resolved
@@ -56,14 +56,10 @@
 pyrootutils = "^1.0.4"
 mlflow = "^2.11.0"
 pydub = "^0.25.1"
-<<<<<<< HEAD
 tabulate = "^0.9.0"
 timm = "0.4.5"
-=======
-timm = "^1.0.7"
 einops = "^0.8.0"
 tensorrt = "^10.2.0.post1"
->>>>>>> 2bf0ee8f
 
 
 [tool.poetry.group.dev.dependencies]
