[tool.poetry]
name = "birdset"
version = "0.1.1"
description = "BirdSet: A multi-task benchmark and data pipeline for deep learning based avian bioacoustics"
authors = ["Lukas Rauch <lukas.rauch@uni-kassel.de>", "Raphael Schwinger <rsc@informatik.uni-kiel.de>", "Moritz Wirth <moritz.wirt@uni-kassel.de>", "Rene  Heinrich <rene.heinrich@iee.fraunhofer.de>", "Jonas Lange <jla@informatik.uni-kiel.de>"]
readme = "README.md"

[tool.poetry.dependencies]
python = ">=3.10,<3.12"
scipy = "^1.11.3"
ffprobe = "^0.5"
# --------- pytorch --------- #
torch = {version = "=2.0.1+cu118", source = "pytorch_gpu"}
torchvision = {version = "=0.15.2+cu118", source = "pytorch_gpu"}
torchaudio = {version = "=2.0.2+cu118", source = "pytorch_gpu"}
lightning = "^2.2.2"
torchmetrics= "^0.11"

# --------- tensorflow --------- #
tensorflow = {version = "2.14", extras = ["and-cuda"]}
tensorflow-hub = "^0.16.1"
tensorboard = "^2.14.1"

# --------- hydra --------- #
hydra-core = "^1.3"
hydra-colorlog = "^1.2"
hydra-optuna-sweeper = "^1.2"

# --------- loggers --------- #
# wandb
# neptune-client
# mlflow
# comet-ml
# aim>=3.16.2  # no lower than 3.16.2, see https://github.com/aimhubio/aim/issues/2550

# --------- others --------- #
# rootutils       # standardizing the project root setup
# pre-commit      # hooks for applying linters on commit
# rich            # beautiful text formatting in terminal
# pytest          # tests
# sh            # for running bash commands in some tests (linux/macos only)
rootutils = "^1.0.7"
pre-commit = "^3.5.0"
rich = "^13.6.0"
pytest = "^7.4.2"
sh = "^2.0.6"
matplotlib = "^3.8.0"
seaborn = "^0.13.0"
ipywidgets = "^8.1.1"
jupyter = "^1.0.0"
datasets = "^2.14.6"
audiomentations = "^0.33.0"
torch-audiomentations = "^0.11.0"
wandb = "^0.16.0"
transformers = "^4.38.0"
pyrootutils = "^1.0.4"
mlflow = "^2.11.0"
pydub = "^0.25.1"
tabulate = "^0.9.0"
timm = "0.4.5"
<<<<<<< HEAD
einops = "^0.8.0"
tensorrt = "8.5.3.1"
=======
numba = "0.60.0"
numpy = "^1.26.4"
>>>>>>> 189d9a1c


[tool.poetry.group.dev.dependencies]
ipykernel = "^6.25.2"
plumbum = "^1.8.2"
jsonlines = "^4.0.0"
kaggle = "^1.6.11"


[[tool.poetry.source]]
name = "PyPI"
priority = "primary"


[[tool.poetry.source]]
name = "pytorch_gpu"
url = "https://download.pytorch.org/whl/cu118"
priority = "explicit"

[build-system]
requires = ["poetry-core"]
build-backend = "poetry.core.masonry.api"<|MERGE_RESOLUTION|>--- conflicted
+++ resolved
@@ -58,13 +58,10 @@
 pydub = "^0.25.1"
 tabulate = "^0.9.0"
 timm = "0.4.5"
-<<<<<<< HEAD
 einops = "^0.8.0"
 tensorrt = "8.5.3.1"
-=======
 numba = "0.60.0"
 numpy = "^1.26.4"
->>>>>>> 189d9a1c
 
 
 [tool.poetry.group.dev.dependencies]
