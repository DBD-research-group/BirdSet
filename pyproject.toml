[tool.poetry]
name = "birdset"
version = "0.1.1"
description = "BirdSet: A multi-task benchmark and data pipeline for deep learning based avian bioacoustics"
authors = ["Lukas Rauch <lukas.rauch@uni-kassel.de>", "Raphael Schwinger <rsc@informatik.uni-kiel.de>", "Moritz Wirth <moritz.wirt@uni-kassel.de>", "Rene  Heinrich <rene.heinrich@iee.fraunhofer.de>", "Jonas Lange <jla@informatik.uni-kiel.de>"]
readme = "README.md"

[tool.poetry.dependencies]
python = ">=3.10,<3.12"
scipy = "^1.11.3"
ffprobe = "^0.5"
# --------- pytorch --------- #
torch = {version = "=2.0.1+cu118", source = "pytorch_gpu"}
torchvision = {version = "=0.15.2+cu118", source = "pytorch_gpu"}
torchaudio = {version = "=2.0.2+cu118", source = "pytorch_gpu"}
lightning = "^2.2.2"
torchmetrics= "^0.11"

# --------- tensorflow --------- #
tensorflow = {version = "2.14", extras = ["and-cuda"]}
tensorflow-hub = "^0.16.1"
tensorboard = "^2.14.1"

# --------- hydra --------- #
hydra-core = "^1.3"
hydra-colorlog = "^1.2"
hydra-optuna-sweeper = "^1.2"

# --------- loggers --------- #
# wandb
# neptune-client
# mlflow
# comet-ml
# aim>=3.16.2  # no lower than 3.16.2, see https://github.com/aimhubio/aim/issues/2550

# --------- others --------- #
# rootutils       # standardizing the project root setup
# pre-commit      # hooks for applying linters on commit
# rich            # beautiful text formatting in terminal
# pytest          # tests
# sh            # for running bash commands in some tests (linux/macos only)
rootutils = "^1.0.7"
pre-commit = "^3.5.0"
rich = "^13.6.0"
pytest = "^7.4.2"
sh = "^2.0.6"
matplotlib = "^3.8.0"
seaborn = "^0.13.0"
ipywidgets = "^8.1.1"
jupyter = "^1.0.0"
datasets = "^2.14.6"
audiomentations = "^0.33.0"
torch-audiomentations = "^0.11.0"
wandb = "^0.16.0"
transformers = "^4.38.0"
pyrootutils = "^1.0.4"
mlflow = "^2.11.0"
pydub = "^0.25.1"
<<<<<<< HEAD
timm = "0.4.5"
=======
tabulate = "^0.9.0"
timm = "^1.0.9"
numba = "0.60.0"
numpy = "^1.26.4"
>>>>>>> 8506f41b


[tool.poetry.group.dev.dependencies]
ipykernel = "^6.25.2"
plumbum = "^1.8.2"
jsonlines = "^4.0.0"
kaggle = "^1.6.11"


[[tool.poetry.source]]
name = "PyPI"
priority = "primary"


[[tool.poetry.source]]
name = "pytorch_gpu"
url = "https://download.pytorch.org/whl/cu118"
priority = "explicit"

[build-system]
requires = ["poetry-core"]
build-backend = "poetry.core.masonry.api"<|MERGE_RESOLUTION|>--- conflicted
+++ resolved
@@ -56,14 +56,10 @@
 pyrootutils = "^1.0.4"
 mlflow = "^2.11.0"
 pydub = "^0.25.1"
-<<<<<<< HEAD
-timm = "0.4.5"
-=======
 tabulate = "^0.9.0"
 timm = "^1.0.9"
 numba = "0.60.0"
 numpy = "^1.26.4"
->>>>>>> 8506f41b
 
 
 [tool.poetry.group.dev.dependencies]
